import numpy as np
import matplotlib.pyplot as plt

from qsm import Cycle
from utils import flatten_dict
from scipy import optimize as op

class OptimizerError(Exception):
    pass

class Optimizer:
    """Class collecting useful functionalities for solving an optimization problem and evaluating the results using
    different settings and, thereby, enabling assessing the effect of these settings."""
    def __init__(self, x0_real_scale, bounds_real_scale, scaling_x, reduce_x, reduce_ineq_cons,
                 system_properties, environment_state):
        assert isinstance(x0_real_scale, np.ndarray)
        assert isinstance(bounds_real_scale, np.ndarray)
        assert isinstance(scaling_x, np.ndarray)
        assert isinstance(reduce_x, np.ndarray)

        # Simulation side conditions.
        self.system_properties = system_properties
        self.environment_state = environment_state

        # Optimization configuration.
        self.scaling_x = scaling_x  # Scaling the optimization variables will affect the optimization. In general, a
        # similar search range is preferred for each variable.
        self.x0_real_scale = x0_real_scale  # Optimization starting point.
        self.bounds_real_scale = bounds_real_scale  # Optimization variables bounds defining the search space.
        self.reduce_x = reduce_x  # Reduce the search space by providing a tuple with id's of x to keep. Set to None for
        # utilizing the full search space.
        if isinstance(reduce_ineq_cons, int):
            self.reduce_ineq_cons = np.arange(reduce_ineq_cons)  # Reduces the number of inequality constraints used for
            # solving the problem.
        else:
            self.reduce_ineq_cons = reduce_ineq_cons

        # Settings inferred from the optimization configuration.
        self.x0 = None  # Scaled starting point.
        self.x_opt_real_scale = None  # Optimal solution for the optimization vector.

        # Optimization operational attributes.
        self.x_last = None  # Optimization vector used for the latest evaluation function call.
        self.obj = None  # Value of the objective/cost function of the latest evaluation function call.
        self.ineq_cons = None  # Values of the inequality constraint functions of the latest evaluation function call.
        self.x_progress = []  # Evaluated optimization vectors of every conducted optimization iteration

        # Optimization result.
        self.op_res = None  # Result dictionary of optimization function.

    def clear_result_attributes(self):
        """Clear the inferred optimization settings and results before re-running the optimization."""
        self.x0 = None
        self.x_last = None
        self.obj = None
        self.ineq_cons = None
        self.x_progress = []
        self.x_opt_real_scale = None
        self.op_res = None

    def eval_point(self, plot_result=False, relax_errors=False, x_real_scale=None, labels=None):
        """Evaluate simulation results using the provided optimization vector. Uses either the optimization vector
        provided as argument, the optimal vector, or the starting point for the simulation."""
        if x_real_scale is None:
            if self.x_opt_real_scale is not None:
                x_real_scale = self.x_opt_real_scale
            else:
                x_real_scale = self.x0_real_scale
        kpis = self.eval_performance_indicators(x_real_scale, plot_result, relax_errors, labels=labels)
        cons = self.eval_fun(x_real_scale, False, relax_errors=relax_errors)[1]
        return cons, kpis

    def obj_fun(self, x, *args):
        """Scipy's implementation of SLSQP uses separate functions for the objective and constraints. Since the
        objective and constraints result from the same simulation, a work around is provided to prevent running the same
        simulation twice."""
        if self.reduce_x is not None:
            x_full = self.x0.copy()
            x_full[self.reduce_x] = x
        else:
            x_full = x
        if not np.array_equal(x_full, self.x_last):
            self.obj, self.ineq_cons = self.eval_fun(x_full, *args)
            self.x_last = x_full.copy()

        return self.obj

    def cons_fun(self, x, return_i=-1, *args):
        """Scipy's implementation of SLSQP uses separate functions for the objective and every constraint. Since the
        objective and constraints result from the same simulation, a work around is provided to prevent running the same
        simulation twice."""
        if self.reduce_x is not None:
            x_full = self.x0.copy()
            x_full[self.reduce_x] = x
        else:
            x_full = x
        if not np.array_equal(x_full, self.x_last):
            self.obj, self.ineq_cons = self.eval_fun(x_full, *args)
            self.x_last = x_full.copy()

        if return_i > -1:
            return self.ineq_cons[return_i]
        else:
            return self.ineq_cons

    def callback_fun_scipy(self, x):
        """Function called when using Scipy for every optimization iteration (does not include function calls for
        determining the gradient)."""
        if np.isnan(x).any():
            raise OptimizerError("Optimization vector contains nan's.")
        self.x_progress.append(x.copy())

    def optimize(self, *args, maxiter=30, iprint=-1, ftol = 1e-6, eps = 1e-6):
        """Perform optimization."""
        self.clear_result_attributes()
        # Construct scaled starting point and bounds
        self.x0 = self.x0_real_scale*self.scaling_x
        bounds = self.bounds_real_scale.copy()
        bounds[:, 0] = bounds[:, 0]*self.scaling_x
        bounds[:, 1] = bounds[:, 1]*self.scaling_x

        if self.reduce_x is None:
            starting_point = self.x0
        else:
            starting_point = self.x0[self.reduce_x]
            bounds = bounds[self.reduce_x]

        print_details = True
        
    
        con = {'type': 'ineq',  # g_i(x) >= 0
                'fun': self.cons_fun,
            }
        cons = []
        for i in self.reduce_ineq_cons:
            cons.append(con.copy())
            cons[-1]['args'] = (i, *args)

        options = {
            'disp': print_details,
            'maxiter': maxiter,
            'ftol': ftol,
            'eps': eps,
            'iprint': iprint,
            }
        
        self.op_res = dict(op.minimize(self.obj_fun, starting_point, args=args, bounds=bounds, method='SLSQP',
                            options=options, callback=self.callback_fun_scipy, constraints=cons))

        if self.reduce_x is None:
            res_x = self.op_res['x']
        else:
            res_x = self.x0.copy()
            res_x[self.reduce_x] = self.op_res['x']
        self.x_opt_real_scale = res_x/self.scaling_x

        return self.x_opt_real_scale

    def plot_opt_evolution(self):
        """Method can be called after finishing optimizing using Scipy to plot how the optimization evolved and arrived
        at the final solution."""
        fig, ax = plt.subplots(len(self.x_progress[0])+1, 2, sharex=True)
        for i in range(len(self.x_progress[0])):
            # Plot optimization variables.
            ax[i, 0].plot([x[i] for x in self.x_progress])
            ax[i, 0].grid(True)
            ax[i, 0].set_ylabel('x[{}]'.format(i))

            # Plot step size.
            tmp = [self.x0]+self.x_progress
            step_sizes = [b[i] - a[i] for a, b in zip(tmp[:-1], tmp[1:])]

            ax[i, 1].plot(step_sizes)
            ax[i, 1].grid(True)
            ax[i, 1].set_ylabel('dx[{}]'.format(i))

        # Plot objective.
        obj_res = [self.obj_fun(x) for x in self.x_progress]
        ax[-1, 0].plot([res for res in obj_res])
        ax[-1, 0].grid()
        ax[-1, 0].set_ylabel('Objective [-]')

        # Plot constraints.
        cons_res = [self.cons_fun(x, -1)[self.reduce_ineq_cons] for x in self.x_progress]
        cons_lines = ax[-1, 1].plot([res for res in cons_res])

        # add shade when one of the constraints is violated
        active_cons = [any([c < -1e-6 for c in res]) for res in cons_res]
        ax[-1, 1].fill_between(range(len(active_cons)), 0, 1, where=active_cons, alpha=0.4,
                               transform=ax[-1, 1].get_xaxis_transform())

        ax[-1, 1].legend(cons_lines, ["constraint {}".format(i) for i in range(len(cons_lines))],
                         bbox_to_anchor=(1.04, 1), loc="upper left")
        plt.subplots_adjust(right=0.7)

        ax[-1, 1].grid()
        ax[-1, 1].set_ylabel('Constraint [-]')

        ax[-1, 0].set_xlabel('Iteration [-]')
        ax[-1, 1].set_xlabel('Iteration [-]')

    def check_gradient(self, x_real_scale=None):
        """Evaluate forward finite difference gradient of objective function at given point. Logarithmic sensitivities
        are evaluated to assess how influential each parameter is at the evaluated point."""
        self.x0 = self.x0_real_scale*self.scaling_x
        step_size = 1e-6

        # Evaluate the gradient at the point set by either the optimization vector provided as argument, the optimal
        # vector, or the starting point for the simulation.
        if x_real_scale is None:
            if self.x_opt_real_scale is not None:
                x_real_scale = self.x_opt_real_scale
            else:
                x_real_scale = self.x0_real_scale
        if self.scaling_x is not None:
            x_ref = x_real_scale*self.scaling_x
        else:
            x_ref = x_real_scale

        obj_ref = self.obj_fun(x_ref)
        ffd_gradient, log_sensitivities = [], []
        for i, xi_ref in enumerate(x_ref):
            x_ref_perturbed = x_ref.copy()
            x_ref_perturbed[i] += step_size
            grad = (self.obj_fun(x_ref_perturbed) - obj_ref) / step_size
            ffd_gradient.append(grad)
            log_sensitivities.append(xi_ref/obj_ref*grad)

        return ffd_gradient, log_sensitivities

    def perform_local_sensitivity_analysis(self):
        """Sweep search range of one of the variables at the time and calculate objective and constraint functions.
        Plot the results of each sweep in a separate panel."""
        ref_point_label = "x_ref"
        if self.reduce_x is None:
            red_x = np.arange(len(self.x0_real_scale))
        else:
            red_x = self.reduce_x
        n_plots = len(red_x)
        bounds = self.bounds_real_scale[red_x]

        # Perform the sensitivity analysis around the intersection point set by either the optimization vector provided
        # as argument, the optimal vector, or the starting point for the simulation.
        if self.x_opt_real_scale is not None:
            x_ref_real_scale = self.x_opt_real_scale
        else:
            x_ref_real_scale = self.x0_real_scale
        f_ref, cons_ref = self.eval_fun(x_ref_real_scale, scale_x=False)

        fig, ax = plt.subplots(n_plots)
        if n_plots == 1:
            ax = [ax]
        fig.subplots_adjust(hspace=.3)

        for i, b in enumerate(bounds):
            # Determine objective and constraint functions along given variable.
            lb, ub = b
            xi_sweep = np.linspace(lb, ub, 50)
            f, g, active_g = [], [], []
            for xi in xi_sweep:
                x_full = list(x_ref_real_scale)
                x_full[red_x[i]] = xi

                try:
                    res_eval = self.eval_fun(x_full, scale_x=False)
                    f.append(res_eval[0])
                    cons = res_eval[1][self.reduce_ineq_cons]
                    g.append(res_eval[1])
                    active_g.append(any([c < -1e-6 for c in cons]))
                except:
                    f.append(None), g.append(None), active_g.append(False)

            # Plot objective function and marker at the reference point.
            ax[i].plot(xi_sweep, f, '--', label='objective')
            x_ref = x_ref_real_scale[red_x[i]]
            ax[i].plot(x_ref, f_ref, 'x', label=ref_point_label, markersize=12)

            # Plot constraint functions.
            for i_cons in self.reduce_ineq_cons:
                cons_line = ax[i].plot(xi_sweep, [c[i_cons] if c is not None else None for c in g],
                                       label='constraint {}'.format(i_cons))
                clr = cons_line[0].get_color()
                ax[i].plot(x_ref, cons_ref[i_cons], 's', markerfacecolor='None', color=clr)

            # Mark ranges where constraint is active with a background color.
            ax[i].fill_between(xi_sweep, 0, 1, where=active_g, alpha=0.4, transform=ax[i].get_xaxis_transform())

            ax[i].set_xlabel(self.opt_variable_labels[red_x[i]])
            ax[i].set_ylabel("Response [-]")
            ax[i].grid()

        ax[0].legend(bbox_to_anchor=(1.04, 1), loc="upper left")
        ax[0].set_title("v={:.1f}m/s".format(self.environment_state.wind_speed))
        plt.subplots_adjust(right=0.7)

    def plot_sensitivity_efficiency_indicators(self, i_x=0):
        """Sweep search range of the requested variable and calculate and plot efficiency indicators."""
        ref_point_label = "x_ref"

        # Perform the sensitivity analysis around the intersection point set by either the optimization vector provided
        # as argument, the optimal vector, or the starting point for the simulation.
        if self.x_opt_real_scale is not None:
            x_real_scale = self.x_opt_real_scale
        else:
            x_real_scale = self.x0_real_scale

        # Reference point
        x_ref = x_real_scale[i_x]
        power_cycle_ref = self.eval_performance_indicators(x_real_scale, scale_x=False)['average_power']['cycle']
        power_out_ref = self.eval_performance_indicators(x_real_scale, scale_x=False)['average_power']['out']
        xlabel = self.opt_variable_labels[i_x]

        # Sweep between limits and write results to
        lb, ub = self.bounds_real_scale[i_x]
        xi_sweep = np.linspace(lb, ub, 100)
        power_cycle_norm, power_out_norm, g, active_g, duty_cycle, pumping_eff = [], [], [], [], [], []
        for xi in xi_sweep:
            x_full = list(x_real_scale)
            x_full[i_x] = xi

            try:
                res_eval = self.eval_fun(x_full, scale_x=False)
                kpis = self.eval_performance_indicators(x_full, scale_x=False)
                power_cycle_norm.append(kpis['average_power']['cycle']/power_cycle_ref)
                if kpis['average_power']['out']:
                    power_out_norm.append(kpis['average_power']['out']/power_out_ref)
                else:
                    power_out_norm.append(None)
                cons = res_eval[1][self.reduce_ineq_cons]
                g.append(res_eval[1])
                active_g.append(any([c < -1e-6 for c in cons]))
                duty_cycle.append(kpis['duty_cycle'])
                pumping_eff.append(kpis['pumping_efficiency'])
            except:
                power_cycle_norm.append(None), power_out_norm.append(None)
                duty_cycle.append(None), pumping_eff.append(None)
                g.append(None), active_g.append(False)

        fig, ax = plt.figure()
        ax.plot(xi_sweep, power_cycle_norm, '--', label='normalized cycle power')
        ax.plot(xi_sweep, power_out_norm, '--', label='normalized traction power')
        ax.plot(xi_sweep, duty_cycle, label='duty cycle')
        ax.plot(xi_sweep, pumping_eff, label='pumping efficiency')

        # Plot marker at the reference point.
        ax.plot(x_ref, 1, 'x', label=ref_point_label, markersize=12)
        ax.fill_between(xi_sweep, 0, 1, where=active_g, alpha=0.4, transform=ax.get_xaxis_transform())
        ax.set_xlabel(xlabel.replace('\n', ' '))
        ax.set_ylabel("Response [-]")
        ax.grid()

        ax.legend(bbox_to_anchor=(1.04, 1), loc="upper left")
        ax.set_title("v={:.1f}m/s".format(self.environment_state.wind_speed))
        plt.subplots_adjust(right=0.7)


class OptimizerCycle(Optimizer):
    def __init__(self, cycle_settings, system_properties, environment_state, reduce_x=None,
                  reduce_ineq_cons=None, parametric_cons_values = [1, 100*np.pi/180], force_or_speed_control = 'force'): 
              
        self.force_or_speed_control = force_or_speed_control
        self.parametric_cons_values = parametric_cons_values

        if self.force_or_speed_control == 'force':
            """Tether force controlled cycle optimizer."""
            self.opt_variable_labels = [
                "Reel-out\nforce [N]",
                "Reel-in\nforce [N]",
                "Avg. elevation\nangle [rad]",
                "Rel. elevation\nangle [rad]",
                "Max. azimuth\nangle [rad]",
                "Tether\nstroke [m]",
                "Minimum tether\nlength [m]"
            ]
            self.x0_real_scale_default = np.array([5000, 500, 0.523599, 0.174444, 0.297777, 120, 150])
            self.scaling_x_default = np.array([5e-5, 1e-4, 1, 1, 1, 1e-3, 1e-3])
            self.bounds_real_scale_default = np.array([
                [np.nan, np.nan],
                [np.nan, np.nan],
                [np.nan, np.nan], # avg. elevation angle
                [np.nan, np.nan], # rel. elevation angle 
                [np.nan, np.nan], # max. azimuth angle
                [np.nan, np.nan],
                [np.nan, np.nan],
            ])

            # Initiate attributes of parent class.
            bounds = self.bounds_real_scale_default.copy()
            bounds[0, :] = [system_properties.tether_force_min_limit, system_properties.tether_force_max_limit]
            bounds[1, :] = [system_properties.tether_force_min_limit, system_properties.tether_force_max_limit]        

        elif self.force_or_speed_control == 'speed':
            """Tether speed controlled cycle optimizer."""
            self.opt_variable_labels = [
                "Reel-out traction\nspeed [m/s]",
                "Reel-out retraction\nspeed [m/s]",
                "Avg. elevation\nangle [rad]",
                "Rel. elevation\nangle [rad]",
                "Max. azimuth\nangle [rad]",
                "Tether\nstroke [m]",
                "Minimum tether\nlength [m]"
            ]
            self.x0_real_scale_default = np.array([2., -4., 0.523599, 0.174444, 0.297777, 120, 150])
            self.scaling_x_default = np.array([1e-1, 1e-1, 1, 1, 1, 1e-3, 1e-3])
            self.bounds_real_scale_default = np.array([
                [np.nan, np.nan],
                [np.nan, np.nan],          
                [np.nan, np.nan], # avg. elevation angle
                [np.nan, np.nan], # rel. elevation angle 
                [np.nan, np.nan], # max. azimuth angle
                [np.nan, np.nan],
                [np.nan, np.nan],
            ])

            # Initiate attributes of parent class.
            bounds = self.bounds_real_scale_default.copy()
            bounds[0, :] = [system_properties.reeling_speed_min_limit, system_properties.reeling_speed_max_limit]
            bounds[1, :] = [-system_properties.reeling_speed_max_limit, -system_properties.reeling_speed_min_limit]

        elif self.force_or_speed_control == 'hybrid':
            """Hybridly controlled cycle optimizer."""
            self.opt_variable_labels = [
                "Reel-out traction\nspeed [m/s]",
                "Reel-in\nforce [N]",
                "Avg. elevation\nangle [rad]",
                "Rel. elevation\nangle [rad]",
                "Max. azimuth\nangle [rad]",
                "Tether\nstroke [m]",
                "Minimum tether\nlength [m]"
            ]
            self.x0_real_scale_default = np.array([2., 500., 0.523599, 0.174444, 0.297777, 120, 150])
            self.scaling_x_default = np.array([1e-1, 1e-4, 1, 1, 1, 1e-3, 1e-3])
            self.bounds_real_scale_default = np.array([
                [np.nan, np.nan],
                [np.nan, np.nan],          
                [np.nan, np.nan], # avg. elevation angle
                [np.nan, np.nan], # rel. elevation angle 
                [np.nan, np.nan], # max. azimuth angle
                [np.nan, np.nan],
                [np.nan, np.nan],
            ])

            # Initiate attributes of parent class.
            bounds = self.bounds_real_scale_default.copy()
            bounds[0, :] = [system_properties.reeling_speed_min_limit, system_properties.reeling_speed_max_limit]
            bounds[1, :] = [system_properties.tether_force_min_limit, system_properties.tether_force_max_limit]         
        else:
            raise ValueError('Check your entry for force_or_speed_control: force, speed, or hybrid!')

        bounds[2, :] = [system_properties.avg_elevation_min_limit, system_properties.avg_elevation_max_limit]
        bounds[3, :] = [system_properties.rel_elevation_min_limit, system_properties.rel_elevation_max_limit]
        bounds[4, :] = [system_properties.max_azimuth_min_limit, system_properties.max_azimuth_max_limit]  
        bounds[5, :] = [system_properties.tether_stroke_min_limit, system_properties.tether_stroke_max_limit]  
        bounds[6, :] = [system_properties.min_tether_length_min_limit, system_properties.min_tether_length_max_limit]  
  

        super().__init__(self.x0_real_scale_default.copy(), bounds, self.scaling_x_default.copy(),
                        reduce_x, reduce_ineq_cons, system_properties, environment_state)

<<<<<<< HEAD
        # Set cycle settings after printing the settings that may be overruled by the optimization.
        cycle_settings.setdefault('cycle', {})
        cycle_keys = list(flatten_dict(cycle_settings))
        overruled_keys = []
        for k in ['cycle.elevation_angle_traction', 'cycle.tether_length_start_retraction',
                  'cycle.tether_length_end_retraction', 'retraction.control', 'transition.control',
                    'traction.control', 'traction.pattern']:
            if k in cycle_keys:
                overruled_keys.append(k)
        if overruled_keys:
            print("Overruled cycle setting: " + ", ".join(overruled_keys) + ".")
=======
>>>>>>> ff836e30
        self.cycle_settings = cycle_settings

    def eval_fun(self, x, scale_x=True, **kwargs):
        """Method calculating the objective and constraint functions from the eval_performance_indicators method output.
        """
        # Convert the optimization vector to real scale values and perform simulation.
        if scale_x and self.scaling_x is not None:
            x_real_scale = x/self.scaling_x
        else:
            x_real_scale = x

        res = self.eval_performance_indicators(x_real_scale, **kwargs)

        # Prepare the simulation by updating simulation parameters.
        env_state = self.environment_state
        env_state.calculate(100.)
        power_wind_100m = .5 * env_state.air_density * env_state.wind_speed ** 3

        # Determine optimization objective and constraints.
        obj = -res['average_power']['cycle']/power_wind_100m/self.system_properties.kite_projected_area

        # Common constraints
        # Constraint on the number of cross-wind patterns. It is assumed that a realistic reel-out trajectory should
        # include at least one crosswind pattern.
        ineq_cons_cw_patterns = res["n_crosswind_patterns"] - self.parametric_cons_values[0]

        # Minimum tether length
        ineq_cons_min_tether_length = -res["min_tether_length"] + x_real_scale[6]

        # Stroke + minimum length is less than physical tether length
        ineq_cons_max_tether_length = (self.system_properties.total_tether_length 
                                         - x_real_scale[6] - x_real_scale[5])

        # Overflying ground station
        ineq_cons_max_elevation = self.parametric_cons_values[1] - res['max_elevation_angle']

        ineq_cons_max_course_rate = self.parametric_cons_values[2] - res['max_course_rate']

        if self.force_or_speed_control == 'force':
            # When speed limits are active during the optimization (see determine_new_steady_state method of Phase
            # class in qsm.py), the setpoint reel-out/reel-in forces are overruled. For special cases, the respective
            # optimization variables won't affect the simulation. The constraints below avoid random steps between
            # iterations and drives the variables towards an extremum value of the force during the respective phase.
            if res['min_tether_force']['out'] == np.inf:
                res['min_tether_force']['out'] = 0.
            force_out_setpoint_min = (res['min_tether_force']['out'] - x_real_scale[0])*1e-2 + 1e-6
            force_in_setpoint_max = (res['max_tether_force']['in'] - x_real_scale[1])*1e-2 + 1e-6

            # The maximum reel-out tether force can be exceeded when the tether force control is overruled by the maximum
            # reel-out speed limit and the imposed reel-out speed yields a tether force exceeding its set point. This
            # scenario is prevented by the constraint below.
            force_max_limit = self.system_properties.tether_force_max_limit
            max_force_violation_traction = res['max_tether_force']['out'] - force_max_limit
            ineq_cons_traction_max_force = -max_force_violation_traction/force_max_limit + 1e-6

            ineq_cons = np.array([force_out_setpoint_min, force_in_setpoint_max, ineq_cons_traction_max_force,
                                  ineq_cons_cw_patterns, ineq_cons_min_tether_length, ineq_cons_max_tether_length,
                                    ineq_cons_max_elevation, ineq_cons_max_course_rate])        
                    
        elif self.force_or_speed_control == 'speed':
            # When force limits are active during the optimization (see determine_new_steady_state method of Phase
            # class in qsm.py), the setpoint reel-out/reel-in speeds are overruled. For special cases, the respective
            # optimization variables won't affect the simulation. The lower constraints avoid random steps between
            # iterations and drives the variables towards an extremum value of the force during the respective phase.
            if res['max_reeling_speed']['out'] == np.inf:
                res['max_reeling_speed']['out'] = 0.
                
            speed_out_setpoint_max = -(res['max_reeling_speed']['out'] - x_real_scale[0]) + 1e-6
            speed_in_setpoint_min = (res['min_reeling_speed']['in'] - x_real_scale[1]) + 1e-6

            # The maximum reel-out speed can be exceeded when the speed control is overruled by the maximum
            # reel-out force limit and the imposed reel-out force yields a reel-out speed exceeding its set point. This
            # scenario is prevented by the lower constraint.
            speed_max_limit = self.system_properties.reeling_speed_max_limit
            max_speed_violation_traction = res['max_reeling_speed']['out'] - speed_max_limit
            ineq_cons_traction_max_speed = -max_speed_violation_traction/(speed_max_limit)
            
            ineq_cons = np.array([speed_out_setpoint_max, speed_in_setpoint_min, ineq_cons_traction_max_speed,
                                  ineq_cons_cw_patterns, ineq_cons_min_tether_length, ineq_cons_max_tether_length,
                                    ineq_cons_max_elevation, ineq_cons_max_course_rate])
        
        elif self.force_or_speed_control == 'hybrid':
            # When force limits are active during the optimization (see determine_new_steady_state method of Phase
            # class in qsm.py), the setpoint reel-out/reel-in speeds are overruled. For special cases, the respective
            # optimization variables won't affect the simulation. The lower constraints avoid random steps between
            # iterations and drives the variables towards an extremum value of the force during the respective phase.
            if res['max_reeling_speed']['out'] == np.inf:
                res['max_reeling_speed']['out'] = 0.
                
            speed_out_setpoint_max = -(res['max_reeling_speed']['out'] - x_real_scale[0])*1e-2 + 1e-6
            force_in_setpoint_max = (res['max_tether_force']['in'] - x_real_scale[1])*1e-2 + 1e-6
            
            # The maximum reel-out speed can be exceeded when the tether speed control is overruled by the maximum
            # reel-out speed limit and the imposed reel-out force yields a reel-out speed exceeding its set point. This
            # scenario is prevented by the lower constraint.
            speed_max_limit = self.system_properties.reeling_speed_max_limit
            max_speed_violation_traction = res['max_reeling_speed']['out'] - speed_max_limit
            ineq_cons_traction_max_speed = -max_speed_violation_traction/(speed_max_limit)            
            
            ineq_cons = np.array([speed_out_setpoint_max, force_in_setpoint_max, ineq_cons_traction_max_speed,
                                  ineq_cons_cw_patterns, ineq_cons_min_tether_length, ineq_cons_max_tether_length,
                                    ineq_cons_max_elevation, ineq_cons_max_course_rate])

        return obj, ineq_cons

    def eval_performance_indicators(self, x_real_scale, plot_result=False, relax_errors=True, labels=None):
        """Method running the simulation and returning the performance indicators needed to calculate the objective and
        constraint functions."""
        if self.force_or_speed_control == 'force':
            # Map the optimization vector to the separate variables.
            tether_force_traction, tether_force_retraction, elevation_angle_traction, rel_elevation_angle_traction,\
                max_azimuth_angle_traction, tether_length_diff, tether_length_min = x_real_scale
            
            self.cycle_settings['retraction']['control'] = ('tether_force_ground', tether_force_retraction)
            self.cycle_settings['traction']['control'] = ('tether_force_ground', tether_force_traction)

        elif self.force_or_speed_control == 'speed':
            # Map the optimization vector to the separate variables.
            reel_out_speed_traction, reel_out_speed_retraction, elevation_angle_traction,\
                  rel_elevation_angle_traction, max_azimuth_angle_traction, tether_length_diff, tether_length_min = x_real_scale
            
            self.cycle_settings['retraction']['control'] = ('reeling_speed', reel_out_speed_retraction)
            self.cycle_settings['traction']['control'] = ('reeling_speed', reel_out_speed_traction)
        
        elif self.force_or_speed_control == 'hybrid':
            # Map the optimization vector to the separate variables.
            reel_out_speed_traction, tether_force_retraction, elevation_angle_traction,\
                  rel_elevation_angle_traction, max_azimuth_angle_traction, tether_length_diff, tether_length_min = x_real_scale
            
            self.cycle_settings['retraction']['control'] = ('tether_force_ground', tether_force_retraction)
            self.cycle_settings['traction']['control'] = ('reeling_speed', reel_out_speed_traction)
        
        # Configure common settings
        self.cycle_settings['transition']['control'] = ('reeling_speed', 0.0) 

        # Configure the cycle settings and run simulation.
        self.cycle_settings['cycle']['elevation_angle_traction'] = elevation_angle_traction
        self.cycle_settings['cycle']['tether_length_start_retraction'] = tether_length_min + tether_length_diff
        self.cycle_settings['cycle']['tether_length_end_retraction'] = tether_length_min

        self.cycle_settings['traction']['pattern'] = {'azimuth_angle': max_azimuth_angle_traction, 
                                                        'rel_elevation_angle': rel_elevation_angle_traction}

        cycle = Cycle(self.cycle_settings)
        iterative_procedure_config = {
            'enable_steady_state_errors': not relax_errors,
        }
        cycle.run_simulation(self.system_properties, self.environment_state, iterative_procedure_config,
                             not relax_errors)

        if plot_result:  # Plot the simulation results.
            cycle.trajectory_plot(steady_state_markers=True)
            cycle.trajectory_plot3d()
            
            phase_switch_points = [cycle.transition_phase.time[0], cycle.traction_phase.time[0]]
            cycle.time_plot(('straight_tether_length', 'reeling_speed', 'tether_force_ground', 'power_ground'), y_labels=labels,
                            plot_markers=phase_switch_points)
        course_angle = [k.course_angle for k in cycle.traction_phase.kinematics]
        if len(course_angle) > 1:
            course_rate = np.gradient(course_angle, self.cycle_settings['traction']['time_step']) 
        else:
            course_rate = 0.0

        max_course_rate = np.max(np.abs(course_rate))
        tether_length = [k.straight_tether_length for k in cycle.kinematics]
        res = {
            'average_power': {
                'cycle': cycle.average_power,
                'in': cycle.retraction_phase.average_power,
                'trans': cycle.transition_phase.average_power,
                'out': cycle.traction_phase.average_power,
            },
            'min_tether_force': {
                'in': cycle.retraction_phase.min_tether_force,
                'trans': cycle.transition_phase.min_tether_force,
                'out': cycle.traction_phase.min_tether_force,
            },
            'max_tether_force': {
                'in': cycle.retraction_phase.max_tether_force,
                'trans': cycle.transition_phase.max_tether_force,
                'out': cycle.traction_phase.max_tether_force,
            },
            'min_reeling_speed': {
                'in': cycle.retraction_phase.min_reeling_speed,
                'out': cycle.traction_phase.min_reeling_speed,
            },
            'max_reeling_speed': {
                'in': cycle.retraction_phase.max_reeling_speed,
                'out': cycle.traction_phase.max_reeling_speed,
            },
            'min_tether_length': min(tether_length),
            'max_tether_length': max(tether_length),
            'max_course_rate': max_course_rate,
            
            'n_crosswind_patterns': getattr(cycle.traction_phase, 'n_crosswind_patterns', None),
            'min_height': min([cycle.traction_phase.kinematics[0].z, cycle.traction_phase.kinematics[-1].z]),
            'max_elevation_angle': cycle.transition_phase.kinematics[0].elevation_angle,
            'duration': {
                'cycle': cycle.duration,
                'in': cycle.retraction_phase.duration,
                'trans': cycle.transition_phase.duration,
                'out': cycle.traction_phase.duration,
            },
            'duty_cycle': cycle.duty_cycle,
            'pumping_efficiency': cycle.pumping_efficiency,
            'kinematics': cycle.kinematics,
        }
        return res<|MERGE_RESOLUTION|>--- conflicted
+++ resolved
@@ -457,20 +457,6 @@
         super().__init__(self.x0_real_scale_default.copy(), bounds, self.scaling_x_default.copy(),
                         reduce_x, reduce_ineq_cons, system_properties, environment_state)
 
-<<<<<<< HEAD
-        # Set cycle settings after printing the settings that may be overruled by the optimization.
-        cycle_settings.setdefault('cycle', {})
-        cycle_keys = list(flatten_dict(cycle_settings))
-        overruled_keys = []
-        for k in ['cycle.elevation_angle_traction', 'cycle.tether_length_start_retraction',
-                  'cycle.tether_length_end_retraction', 'retraction.control', 'transition.control',
-                    'traction.control', 'traction.pattern']:
-            if k in cycle_keys:
-                overruled_keys.append(k)
-        if overruled_keys:
-            print("Overruled cycle setting: " + ", ".join(overruled_keys) + ".")
-=======
->>>>>>> ff836e30
         self.cycle_settings = cycle_settings
 
     def eval_fun(self, x, scale_x=True, **kwargs):
