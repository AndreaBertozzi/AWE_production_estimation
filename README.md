# AWE Production Estimation

<<<<<<< HEAD
**AWE Production Estimation** is a tool for estimating production output and performance of ground generation, flexible wing **Airborne Wind Energy (AWE)** systems. It provides a framework to evaluate and forecast the energy yield of AWE technologies based on configurable parameters and input data.
=======
**AWE Production Estimation** is a tool for estimating production output and performance of flexible wing, ground generation **Airborne Wind Energy (AWE)** systems. It provides a framework to evaluate and forecast the energy yield of the AWES based on experimental data.
>>>>>>> ff836e30

## Installation

To get started, first clone the repository:

```bash
git clone https://github.com/AndreaBertozzi/AWE_production_estimation.git
cd awe-production-estimation
```

### Option 1: Using Python `venv`

Ensure you have **Python 3.6 or later** installed.

1. Create a virtual environment inside the project folder:

    ```bash
    python -m venv venv
    ```

2. Activate the virtual environment:

   - On **Linux/macOS**:
     ```bash
     source venv/bin/activate
     ```
   - On **Windows**:
     ```cmd
     venv\Scripts\activate
     ```

3. Install required packages:

    ```bash
    pip install -r requirements.txt
    ```

### Option 2: Using Conda

Ensure you have **conda** installed (Anaconda or Miniconda).

1. Create a conda environment inside the project directory:

    ```bash
<<<<<<< HEAD
    conda create --prefix ./venv python=3.6.8
=======
    conda create --prefix ./venv python=3.8
>>>>>>> ff836e30
    ```

2. Activate the environment:

   - On **Linux/macOS**:
     ```bash
     source activate ./venv
     ```
   - On **Windows**:
     ```cmd
     conda activate .\venv
     ```

3. Install dependencies:

    ```bash
    pip install -r requirements.txt
    ```

<<<<<<< HEAD
> 📝 **Note**: Replace `python=3.8` in the conda command with your desired version (must be >= 3.6).

### 📂 Create Output Folder

Before running simulations or optimizations, please create an `output/` directory inside the project folder to store results and generated files:

```bash
mkdir output
=======
> 📝 **Note**: Replace `python=3.8` in the conda command with your desired version (must be >= 3.6.8).

### 📂 Create Config and Output Folder

Before running simulations or optimizations, please create an `output/` directory inside the project folder to store results and generated files and a `config/` directory inside the project folder to store .yaml configuration files (see `config_template.yaml` for example):

```bash
mkdir output
mkdir config
>>>>>>> ff836e30
```
---

## Usage

The **AWE Production Estimation** software consists of several modular components for simulating and optimizing the performance of ground generation, flexible wing **Airborne Wind Energy (AWE)** systems. All modules are configured using a single `config.yaml` file, which defines the physical system setup, operational strategy, optimization parameters, and solver settings.

### Modules Overview

- `qsm.py`: Implements the **Quasi-Steady Model** for simulating full operation cycles of an AWE system.
- `exp_validation_utils.py`: Provides utilities for **experimental validation**, including packing and exporting simulation results.
- `cycle_optimizer.py`: Contains the **Cycle Optimizer** to find optimal operational settings for given wind conditions.
- `power_curve_constructor.py`: Builds full **power curves** across a range of wind speeds using repeated optimization.
<<<<<<< HEAD

## Input Configuration

All inputs are defined in a central `config.yaml` file, with the following sections:
=======
- `energy_estimator.py`: Leverages the optimal **power curve** to estimate the **productivity** of  AWE system. 

## Input Configuration

All inputs are defined in a single `config.yaml` file, with the following sections:
>>>>>>> ff836e30

- **environment**: Wind profile setup (e.g., logarithmic or tabulated)
- **kite, tether, ground station**: Physical properties of the AWE system
- **sim_settings**: Simulation parameters like timestep and control strategy (`force`, `speed`, or `hybrid`)
- **bounds**: Operational limits for optimization (e.g., force, speed, angles)
- **constraints**: Inequality constraints used in the optimization routines
- **opt_variables**: Variables to be optimized with their initial values
- **opt_settings**: Optimizer configuration (e.g., max iterations, tolerance)
<<<<<<< HEAD

For a full list and example values, see the detailed configuration section below.

> ⚠️ **Note:** Currently, full `config.yaml` support is implemented for force-controlled simulations only. Hybrid control modes may cause convergence issues in the `cycle_optimizer` and `power_curve_constructor` modules.
=======
- **power_curve_smoothing**: Settings for the power curve smoothing (e.g. polynomial approximation order)
- **trajectory_etas**: Representing the efficiency linked to the variability of the trajectories
- **electrical_etas**: Efficiencies and self-consumption of the electrical equipment in the ground station

For a full list and example values, see the detailed configuration section below.

> ⚠️ **Note:** Currently, full `config.yaml` support is implemented for force-controlled simulations only. Speed and speed+force control modes may cause convergence issues in the `cycle_optimizer.py` and `power_curve_constructor.py` modules.
>>>>>>> ff836e30
---

## Output

Each module produces structured outputs:

- **`qsm.py`**: Access to detailed kinematics and steady-state values per phase
- **`cycle_optimizer.py`**: Returns optimized cycle parameters and performance summary
- **`power_curve_constructor.py`**: Saves full power curve results to `.csv` and `.pickle` for analysis and plotting
<<<<<<< HEAD
=======
- **`energy_estimator.py`**: Generates a number of plots showcasing daily, monthly, and yearly energy production and flight statistics
>>>>>>> ff836e30
---
## Configuration File Reference

All simulations and optimizations are controlled via a `config.yaml` file. Below is a structured reference of all configurable sections and parameters.

---

### 🔁 `environment`

Defines the wind profile model used in simulations.

```yaml
environment:
  profile: logarithmic            # Type of wind profile ('logarithmic', 'table1D', 'table2D')
  roughness_length: 0.07          # Roughness length for log profile [m]
  ref_height: 100                 # Reference height for wind speed [m]
  ref_windspeeds: [8, 10, 12]     # Wind speeds at reference height [m/s]
```

---

<<<<<<< HEAD
### 🪁 `kite`, `tether`, and `ground station`
=======
### 🪁 `kite` and `tether`
>>>>>>> ff836e30

Defines physical properties of the AWE system components.

```yaml
kite:
  mass:                         # Kite mass [kg]
  projected_area:          # Projected area [m²]
  drag_coefficient:
    powered:
    depowered:
  lift_coefficient:
    powered: 
    depowered: 

tether:
  length:                    # Max tether length [m]
  diameter:                  # Tether diameter [m]
  density:                   # Tether density [kg/m³]
  drag_coefficient:
```

---

### 🛠️ `sim_settings`

Sets simulation behavior and control method.

```yaml
sim_settings:
  force_or_speed_control: 'force' # Control strategy: 'force', 'speed', or 'hybrid'
  time_step_RO:              # Timestep during reel-out [s]
  time_step_RI:              # Timestep during reel-in [s]
  time_step_RIRO:            # Timestep during RIRO transition [s]
```

<<<<<<< HEAD
> ⚠️ Hybrid mode is experimental and not fully supported in all modules.
=======
> ⚠️ Speed and hybrid (speed during reel-out and force during reel-in) modes are experimental and not fully supported in all modules.
>>>>>>> ff836e30

---

### 📏 `bounds`

Defines constraints for optimization and physical feasibility.

```yaml
bounds:
  avg_elevation:
    min:
    max:
  max_azimuth:
    min:
    max: 
  relative_elevation:
    min: 
    max: 
  force_limits:
<<<<<<< HEAD
    min:                      # Minimum control force [kgf]
=======
    min:                   
>>>>>>> ff836e30
    max:
  speed_limits:
    min:
    max:
  tether_stroke:
    min: 
    max: 
  minimum_tether_length:
    min: 
    max: 
```

---

### 🚦 `constraints`

Activates and parameterizes model constraints.

```yaml
constraints:
  force_out_setpoint_min:
    enabled: true
  force_in_setpoint_max:
    enabled: true
  ineq_cons_traction_max_force:
    enabled: true
  ineq_cons_min_tether_length:
    enabled: true
  ineq_cons_max_tether_length:
    enabled: true
  ineq_cons_cw_patterns:
    enabled: true
    min_patterns: 
  ineq_cons_max_elevation:
    enabled: true
    max_elevation: 
  ineq_cons_max_course_rate:
    enabled: true
    max_course_rate: 
```

---

### 🧮 `opt_variables`

Lists optimization variables, their initial values, and units.

```yaml
opt_variables:
  F_RO:
    enabled: true
    init_value:    # N
    unit: N
  F_RI:
    enabled: true
    init_value:   # N
    unit: N
  average_elevation:
    enabled: true
    init_value:   # deg
  relative_elevation:
    enabled: false
    init_value:     # deg
  maximum_azimuth:
    enabled: false
    init_value:     # deg
  minimum_tether_length:
    enabled: true
    init_value:      # m
  tether_stroke:
    enabled: true
    init_value:      # m
```

> Units for force can be `N` or `kgf`. Angular values are given in degrees and internally converted to radians.

---

### ⚙️ `opt_settings`

Configures the optimizer (currently uses SciPy SLSQP).

```yaml
opt_settings:
  maxiter: 30            # Max optimization iterations
  iprint: 2              # Verbosity level
  ftol: 1e-3             # Function tolerance
  eps: 1e-6              # Step size for numerical gradient
```

<<<<<<< HEAD
=======
### 🪁 `trajectory_etas`

Represents the efficiency with which the control system tracks and meets the power curve target throughout operation.

```yaml
trajectory_etas:
  efficiency: 
```

### 🧮 `electrical_etas`

Configures the efficiency and self consumption of the electrical components of the ground station and of an optionally external battery

```yaml
electrical_etas:
  motor_controller:
    self_consumption:  # W
    efficiency: 

  DC_AC_converter:
    self_consumption:  # W
    efficiency:
  
  external_battery:
    connected: false
    self_consumption:  # W
    efficiency:
```

### ⚙️ `power_curve_smoothing`

Configures the settings for the power curve smoothing and fitting.

```yaml
power_curve_smoothing:
  only_successful_opts: true
  smooth: true
  plot_results: false
  fit_order:
    F_RO: 2
    F_RI: 3
    average_elevation: 2
    min_tether_length: 3
  ineq_tols:
    F_RI: 100
    average_elevation: 0.005  
  index_offset:
    F_RO: -1 
    average_elevation: 4 
    min_tether_length: 7
  end_index:
```

>>>>>>> ff836e30
---
## 🚀 Example: Cycle Optimization

The following script demonstrates how to run a full cycle optimization using the `OptimizerCycle` class with a wind profile and parameters defined in a YAML configuration file.

```python
import yaml
import numpy as np
import matplotlib.pyplot as plt
from cycle_optimizer import OptimizerCycle
from qsm import LogProfile, TractionPhasePattern, SystemProperties
from utils import *

# --- Load configuration from YAML ---
with open("config/config.yaml") as f:
    config = yaml.safe_load(f)

# --- System properties ---
sys_props_dict = parse_system_properties_and_bounds(config)
sys_props = SystemProperties(sys_props_dict)

# --- Environment settings ---
env_state = LogProfile()
env_state.set_reference_wind_speed(6.5)     # [m/s]
env_state.set_reference_height(100)         # [m]
env_state.set_roughness_length(0.07)        # [m]

# --- Simulation settings ---
cycle_sim_settings = {
    'cycle': {
        'traction_phase': TractionPhasePattern,
        'include_transition_energy': True,
    },
    'retraction': {'time_step': 0.5},
    'transition': {'time_step': 0.5},
    'traction': {'time_step': 0.25},
}

# --- Optimization variable and constraint selection ---
opt_var_enabled_idx, init_vals = parse_opt_variables(config)
cons_enabled_idx, cons_param_vals = parse_constraints(config)

# --- Set up optimizer ---
oc = OptimizerCycle(
    cycle_sim_settings,
    sys_props,
    env_state,
    reduce_x=opt_var_enabled_idx,
    reduce_ineq_cons=cons_enabled_idx,
    parametric_cons_values=cons_param_vals,
    force_or_speed_control='force'
)

# Provide good initial guess to improve convergence
oc.x0_real_scale = init_vals

# --- Run optimization ---
x_opt = oc.optimize(iprint=2, maxiter=30, ftol=1e-3, eps=1e-4)

# --- Post-process results ---
print('Optimal solution:', x_opt)
ylabs = (
    r'$L_{tether}$ [m]',
    r'$v_{reeling~out}$ [m/s]',
    r'$F_{tether}$ [N]',
    r'$P_{ground}$ [W]'
)
constraints, kpis = oc.eval_point(plot_results=True, x_real_scale=x_opt, labels=ylabs)

print('Successful optimization:', oc.op_res['success'])

plt.show()
```

> ✅ **Note:** Make sure your working directory contains a valid `config/config.yaml` file, as described in the [Configuration File Reference](#configuration-file-reference).

---

## 🗂️ Project Structure

The codebase is organized into modular components, each responsible for a specific stage of modeling, simulation, or analysis.

```
AWE-Production-Estimation/
|
├── examples/                      # Folder containing some examples
<<<<<<< HEAD
├── examples_data/                 # Folder containing the input data for the examples
├── wind_resource/                 # Folder containing wind profiles and relative occurrence
├── config_template.yaml           # Template for the configuration file
│
├── cycle_optimizer.py             # Cycle optimization logic using QSM
=======
├── wind_resource/                 # Folder containing wind profiles and relative occurrence, and historical meteorological data
├── config_template.yaml           # Template for the configuration file
│
├── cycle_optimizer.py             # Cycle optimization logic using QSM
├── energy_estimator.py            # Estimate the productivity of the AWES based on experimental data 
>>>>>>> ff836e30
├── exp_validation_utils.py        # Experimental validation utilities and results packaging
├── power_curve_constructor.py     # Class for power curve generation over multiple wind speeds
├── qsm.py                         # Quasi-Steady Model implementation
│
<<<<<<< HEAD
├── power_curve_single_profile     # Script to calculate the power curve using a single wind profile, i.e. logarithmic
=======
├── power_curve_single_profile     # Calculate the mechanical power curve using a single wind profile, i.e. logarithmic
>>>>>>> ff836e30
│
├── config/
│   └── config.yaml                # Input configuration file (create directory manually,
│                                    and create config.yaml according to template)
├── output/                        # Folder to store simulation and optimization results (create manually)
│
├── requirements.txt               # Python dependencies
├── README.md                      # Project documentation
├── LICENSE                        # MIT license file
└── ...
```

### Main Modules Overview

- **`qsm.py`**  
<<<<<<< HEAD
  Implements the core physical model using a quasi-steady formulation. Supports 1D/2D wind profiles and constraint enforcement.
=======
  Implements the core physical model using a quasi-steady formulation.
>>>>>>> ff836e30

- **`exp_validation_utils.py`**  
  Contains helper functions for validation and result processing.

- **`cycle_optimizer.py`**  
  Uses the QSM model to perform constrained optimization over a full operational cycle.

- **`power_curve_constructor.py`**  
  Automates the generation of power curves by running cycle optimizations over a range of wind speeds.

<<<<<<< HEAD
=======
- **`energy_estimator.py`**  
  Defines electrical power curves based on electrical efficiencies and estimates the productivity of the AWES based on historical data.
>>>>>>> ff836e30
---

> ⚠️ **Important:** Please create the `output/` folder manually inside the project root before running simulations or optimizations. The power curves are saved in this directory.

## 🚀 How to Run

Once your environment is set up and the `output/` folder is created, you're ready to run simulations or optimizations.

### 🧪 Example Scripts

A set of example scripts is provided in the `examples/` folder. These demonstrate typical use cases such as:

- Running a single quasi-steady simulation
<<<<<<< HEAD
- Comparing quasi-steady simulation with experimental data
=======
>>>>>>> ff836e30
- Performing a full cycle optimization

To run any example:

```bash
python examples/your_example_script.py
```

---

## 📄 License

This project is released under the [MIT License](LICENSE).  
You are free to use, modify, and distribute this software, provided that proper credit is given.

---

## 🙏 Acknowledgments
If you use this software in a scientific publication, please consider citing it appropriately or linking back to this repository.<|MERGE_RESOLUTION|>--- conflicted
+++ resolved
@@ -1,10 +1,6 @@
 # AWE Production Estimation
 
-<<<<<<< HEAD
-**AWE Production Estimation** is a tool for estimating production output and performance of ground generation, flexible wing **Airborne Wind Energy (AWE)** systems. It provides a framework to evaluate and forecast the energy yield of AWE technologies based on configurable parameters and input data.
-=======
 **AWE Production Estimation** is a tool for estimating production output and performance of flexible wing, ground generation **Airborne Wind Energy (AWE)** systems. It provides a framework to evaluate and forecast the energy yield of the AWES based on experimental data.
->>>>>>> ff836e30
 
 ## Installation
 
@@ -49,11 +45,7 @@
 1. Create a conda environment inside the project directory:
 
     ```bash
-<<<<<<< HEAD
-    conda create --prefix ./venv python=3.6.8
-=======
     conda create --prefix ./venv python=3.8
->>>>>>> ff836e30
     ```
 
 2. Activate the environment:
@@ -73,16 +65,6 @@
     pip install -r requirements.txt
     ```
 
-<<<<<<< HEAD
-> 📝 **Note**: Replace `python=3.8` in the conda command with your desired version (must be >= 3.6).
-
-### 📂 Create Output Folder
-
-Before running simulations or optimizations, please create an `output/` directory inside the project folder to store results and generated files:
-
-```bash
-mkdir output
-=======
 > 📝 **Note**: Replace `python=3.8` in the conda command with your desired version (must be >= 3.6.8).
 
 ### 📂 Create Config and Output Folder
@@ -92,7 +74,6 @@
 ```bash
 mkdir output
 mkdir config
->>>>>>> ff836e30
 ```
 ---
 
@@ -106,18 +87,11 @@
 - `exp_validation_utils.py`: Provides utilities for **experimental validation**, including packing and exporting simulation results.
 - `cycle_optimizer.py`: Contains the **Cycle Optimizer** to find optimal operational settings for given wind conditions.
 - `power_curve_constructor.py`: Builds full **power curves** across a range of wind speeds using repeated optimization.
-<<<<<<< HEAD
+- `energy_estimator.py`: Leverages the optimal **power curve** to estimate the **productivity** of  AWE system. 
 
 ## Input Configuration
 
-All inputs are defined in a central `config.yaml` file, with the following sections:
-=======
-- `energy_estimator.py`: Leverages the optimal **power curve** to estimate the **productivity** of  AWE system. 
-
-## Input Configuration
-
 All inputs are defined in a single `config.yaml` file, with the following sections:
->>>>>>> ff836e30
 
 - **environment**: Wind profile setup (e.g., logarithmic or tabulated)
 - **kite, tether, ground station**: Physical properties of the AWE system
@@ -126,12 +100,6 @@
 - **constraints**: Inequality constraints used in the optimization routines
 - **opt_variables**: Variables to be optimized with their initial values
 - **opt_settings**: Optimizer configuration (e.g., max iterations, tolerance)
-<<<<<<< HEAD
-
-For a full list and example values, see the detailed configuration section below.
-
-> ⚠️ **Note:** Currently, full `config.yaml` support is implemented for force-controlled simulations only. Hybrid control modes may cause convergence issues in the `cycle_optimizer` and `power_curve_constructor` modules.
-=======
 - **power_curve_smoothing**: Settings for the power curve smoothing (e.g. polynomial approximation order)
 - **trajectory_etas**: Representing the efficiency linked to the variability of the trajectories
 - **electrical_etas**: Efficiencies and self-consumption of the electrical equipment in the ground station
@@ -139,7 +107,6 @@
 For a full list and example values, see the detailed configuration section below.
 
 > ⚠️ **Note:** Currently, full `config.yaml` support is implemented for force-controlled simulations only. Speed and speed+force control modes may cause convergence issues in the `cycle_optimizer.py` and `power_curve_constructor.py` modules.
->>>>>>> ff836e30
 ---
 
 ## Output
@@ -149,10 +116,7 @@
 - **`qsm.py`**: Access to detailed kinematics and steady-state values per phase
 - **`cycle_optimizer.py`**: Returns optimized cycle parameters and performance summary
 - **`power_curve_constructor.py`**: Saves full power curve results to `.csv` and `.pickle` for analysis and plotting
-<<<<<<< HEAD
-=======
 - **`energy_estimator.py`**: Generates a number of plots showcasing daily, monthly, and yearly energy production and flight statistics
->>>>>>> ff836e30
 ---
 ## Configuration File Reference
 
@@ -174,11 +138,7 @@
 
 ---
 
-<<<<<<< HEAD
-### 🪁 `kite`, `tether`, and `ground station`
-=======
 ### 🪁 `kite` and `tether`
->>>>>>> ff836e30
 
 Defines physical properties of the AWE system components.
 
@@ -214,11 +174,7 @@
   time_step_RIRO:            # Timestep during RIRO transition [s]
 ```
 
-<<<<<<< HEAD
-> ⚠️ Hybrid mode is experimental and not fully supported in all modules.
-=======
 > ⚠️ Speed and hybrid (speed during reel-out and force during reel-in) modes are experimental and not fully supported in all modules.
->>>>>>> ff836e30
 
 ---
 
@@ -238,11 +194,7 @@
     min: 
     max: 
   force_limits:
-<<<<<<< HEAD
-    min:                      # Minimum control force [kgf]
-=======
     min:                   
->>>>>>> ff836e30
     max:
   speed_limits:
     min:
@@ -333,8 +285,6 @@
   eps: 1e-6              # Step size for numerical gradient
 ```
 
-<<<<<<< HEAD
-=======
 ### 🪁 `trajectory_etas`
 
 Represents the efficiency with which the control system tracks and meets the power curve target throughout operation.
@@ -388,7 +338,6 @@
   end_index:
 ```
 
->>>>>>> ff836e30
 ---
 ## 🚀 Example: Cycle Optimization
 
@@ -475,28 +424,16 @@
 AWE-Production-Estimation/
 |
 ├── examples/                      # Folder containing some examples
-<<<<<<< HEAD
-├── examples_data/                 # Folder containing the input data for the examples
-├── wind_resource/                 # Folder containing wind profiles and relative occurrence
-├── config_template.yaml           # Template for the configuration file
-│
-├── cycle_optimizer.py             # Cycle optimization logic using QSM
-=======
 ├── wind_resource/                 # Folder containing wind profiles and relative occurrence, and historical meteorological data
 ├── config_template.yaml           # Template for the configuration file
 │
 ├── cycle_optimizer.py             # Cycle optimization logic using QSM
 ├── energy_estimator.py            # Estimate the productivity of the AWES based on experimental data 
->>>>>>> ff836e30
 ├── exp_validation_utils.py        # Experimental validation utilities and results packaging
 ├── power_curve_constructor.py     # Class for power curve generation over multiple wind speeds
 ├── qsm.py                         # Quasi-Steady Model implementation
 │
-<<<<<<< HEAD
-├── power_curve_single_profile     # Script to calculate the power curve using a single wind profile, i.e. logarithmic
-=======
 ├── power_curve_single_profile     # Calculate the mechanical power curve using a single wind profile, i.e. logarithmic
->>>>>>> ff836e30
 │
 ├── config/
 │   └── config.yaml                # Input configuration file (create directory manually,
@@ -512,11 +449,7 @@
 ### Main Modules Overview
 
 - **`qsm.py`**  
-<<<<<<< HEAD
-  Implements the core physical model using a quasi-steady formulation. Supports 1D/2D wind profiles and constraint enforcement.
-=======
   Implements the core physical model using a quasi-steady formulation.
->>>>>>> ff836e30
 
 - **`exp_validation_utils.py`**  
   Contains helper functions for validation and result processing.
@@ -527,11 +460,8 @@
 - **`power_curve_constructor.py`**  
   Automates the generation of power curves by running cycle optimizations over a range of wind speeds.
 
-<<<<<<< HEAD
-=======
 - **`energy_estimator.py`**  
   Defines electrical power curves based on electrical efficiencies and estimates the productivity of the AWES based on historical data.
->>>>>>> ff836e30
 ---
 
 > ⚠️ **Important:** Please create the `output/` folder manually inside the project root before running simulations or optimizations. The power curves are saved in this directory.
@@ -545,10 +475,6 @@
 A set of example scripts is provided in the `examples/` folder. These demonstrate typical use cases such as:
 
 - Running a single quasi-steady simulation
-<<<<<<< HEAD
-- Comparing quasi-steady simulation with experimental data
-=======
->>>>>>> ff836e30
 - Performing a full cycle optimization
 
 To run any example:
