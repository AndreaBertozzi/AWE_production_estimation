# -*- coding: utf-8 -*-
"""Implementation of the model as presented in `Quasi-Steady Model of a Pumping Kite Power System`_ by R. Van der Vlugt
et al. The model is implemented in such a way that it can be used for numerical optimization.

.. _Quasi-Steady Model of a Pumping Kite Power System:
    https://arxiv.org/abs/1705.04133

"""
import numpy as np
import matplotlib.pyplot as plt
from copy import copy
import pandas as pd
from utils import zip_el, plot_traces

np.seterr(all='raise')


class OperationalLimitViolation(Exception):
    """Violation of an operational limit as imposed by the wind profile specifications and system properties.

    Attributes:
        msg (str): Human readable string describing the exception.
        code (int, optional): Exception error code. 0 is reserved as default error code.

    """
    def __init__(self, msg, code=0):
        self.msg = msg
        self.code = code


class SteadyStateError(Exception):
    """Errors related to finding a realistic steady state.

    Attributes:
        msg (str): Human readable string describing the exception.
        code (int, optional): Exception error code. 0 is reserved as default error code.

    """
    def __init__(self, msg, code=0):
        self.msg = msg
        self.code = code


class PhaseError(Exception):
    """Errors regarding solving the pumping cycle.

    Attributes:
        msg (str): Human readable string describing the exception.
        code (int, optional): Exception error code. 0 is reserved as default error code.

    """
    def __init__(self, msg, code=0):
        self.msg = msg
        self.code = code


class Environment:
    """Base environment state class - defining the wind profile and air density, which (for this class) is independent
    of the height.

    Attributes:
        GRAVITATIONAL_ACCELERATION (float): Conventional standard value of gravitational acceleration [m/s^2].
        wind_speed (float): Wind speed [m/s] at requested height.
        downwind_direction (float): Direction that the wind is blowing to w.r.t. x-axis of ground reference frame (GRF)
            [rad] at requested height. Positive in CCW direction. Convention for GRF is East, North, Up or Parallel,
            Perpendicular, Up.
        air_density (float): Air density [kg/m^3] at requested height.

    """
    GRAVITATIONAL_ACCELERATION = 9.81

    def __init__(self, wind_speed, air_density):
        """
        Args:
            wind_speed (float): Value for `wind_speed` attribute.
            air_density (float): Value for `air_density` attribute.

        """
        self.wind_speed = wind_speed
        self.downwind_direction = 0.
        self.air_density = air_density

    def set_reference_wind_speed(self, v):
        """When using a wind profile shape function, the absolute wind profile is controlled using the wind speed -
        commonly at a specific reference height.

        Args:
            v (float): Control wind speed [m/s].

        """
        self.wind_speed = v

    def calculate(self, height, altitude_ground=0.):
        """Calculate the values of the attributes for the given height/altitude. Placeholder method for child classes.

        Args:
            height (float): Height above ground [m].
            altitude_ground (float, optional): Altitude of ground level [m].

        """
        pass


class EnvAtmosphericPressure(Environment):
    """Environment state class introducing height dependent air density. Inherits from `Environment`.

    Attributes:
        rho_0 (float): Standard atmospheric density at sea level at the standard temperature [kg/m^3].
        h_p (float): Scale height for density [m].

    """
    def __init__(self, wind_speed):
        """
        Args:
            wind_speed (float): Value for `wind_speed` attribute.

        """
        super().__init__(wind_speed, None)
        self.rho_0 = 1.225
        self.h_p = 8.55e3

    def calculate(self, height, altitude_ground=0.):
        altitude = height + altitude_ground
        self.calculate_density(altitude)

    def calculate_density(self, altitude):
        """Calculate the air density for the given altitude.

        Args:
            altitude (float): Altitude [m].

        """
        self.air_density = self.rho_0*np.exp(-altitude/self.h_p)


class LogProfile(EnvAtmosphericPressure):
    """Environment state class introducing a logarithmic wind profile. Inherits from `EnvAtmosphericPressure`.

    Attributes:
        wind_speed_ref (float): Wind speed at reference height [m/s].
        h_ref (float): Reference height [m].
        h_0 (float): Roughness length [m].

    """
    def __init__(self):
        super().__init__(None)
        self.wind_speed_ref = 8.
        self.h_ref = 100.
        self.h_0 = 0.005

    def set_reference_height(self, h_ref):
        self.h_ref = h_ref

    def set_reference_wind_speed(self, v):
        self.wind_speed_ref = v
    
    def set_roughness_length(self, h_0):
        self.h_0 = h_0

    def calculate(self, height, altitude_ground=0.):
        altitude = height + altitude_ground
        self.calculate_density(altitude)
        self.calculate_wind(height)

    def calculate_wind(self, height):
        """Calculate the wind speed for the given height above ground.

        Args:
            height (float): Height above ground [m].

        """
        if height < 0.:
            raise OperationalLimitViolation("Invalid height is given: {:.1f}.".format(height))
        elif height == 0.:
            self.wind_speed = 0.
        else:
            self.wind_speed = self.wind_speed_ref * np.log(height / self.h_0) / np.log(self.h_ref / self.h_0)
        return self.wind_speed

    def plot_wind_profile(self):
        """Plot the wind speed versus the height above ground."""
        heights = [50., 75., 100., 150., 200., 300.]
        wind_speeds = [self.calculate_wind(h) for h in heights]
        plt.plot(wind_speeds, heights)
        fig = plt.gcf()
        fig.set_figwidth(3)
        fig.set_figheight(3.5)      
        plt.xlabel('Wind speed [m/s]')
        plt.ylabel('Height [m]')
        plt.grid(True)
        plt.tight_layout()


class NormalisedWindTable1D(EnvAtmosphericPressure):
    """Environment state class introducing a wind profile specified by a normalised wind speed look-up table. Inherits
    from `EnvAtmosphericPressure`.

    Attributes:
        h_ref (float): Reference height [m].
        heights (list of floats): Heights [m] for which the wind speeds are specified.
        normalised_wind_speeds (list of floats): Wind speeds [m/s] corresponding to `height_table`.

    """
    def __init__(self):
        super().__init__(None)
        self.wind_speed_ref = 8.
        self.h_ref = 100.
        self.heights = [10.0, 31.0, 53.9, 79.0, 106.5, 136.6, 169.5, 205.4, 244.7, 287.5, 334.2, 385.1, 440.6, 500.9]
        self.normalised_wind_speeds = [0.88, 0.94, 0.97, 0.99, 1.0, 1.01, 1.02, 1.03, 1.03, 1.04, 1.04, 1.05, 1.05, 1.06]

    def set_reference_height(self, h_ref):
        self.h_ref = h_ref
        v_norm_ref = np.interp(h_ref, self.heights, self.normalised_wind_speeds, left=np.nan, right=np.nan)
        self.normalised_wind_speeds = np.array(self.normalised_wind_speeds)/v_norm_ref

    def set_reference_wind_speed(self, v):
        self.wind_speed_ref = v

    def calculate(self, height, altitude_ground=0.):
        altitude = height + altitude_ground
        self.calculate_wind(height)
        self.calculate_density(altitude)

    def calculate_wind(self, height):
        # Linear interpolation is used to determine the wind speed between points along the height.
        v = np.interp(height, self.heights, self.normalised_wind_speeds,
                      left=np.nan, right=np.nan) * self.wind_speed_ref
        if height <= 0. or np.isnan(v):
            raise OperationalLimitViolation("Invalid height is given: {:.1f}.".format(height))
        self.wind_speed = v
        return v

    def plot_wind_profile(self, label=None):
        """Plot the wind speed versus the height above ground."""
        wind_speeds = np.array(self.normalised_wind_speeds) * self.wind_speed_ref
        plt.plot(wind_speeds, self.heights, label=label)
        plt.xlabel('Wind speed [m s$^{-1}$]')
        plt.ylabel('Height [m]')
        plt.grid(True)


class WindTable2D(EnvAtmosphericPressure):
    """Environment state class introducing a 2 component wind profile specified by 2 wind speed look-up tables. Inherits
    from `EnvAtmosphericPressure`.

    Attributes:
        h_ref (float): Reference height [m].
        height_table (list of floats): Heights [m] for which the wind speeds are specified.
        wind_speed_x_table (list of floats): Wind speeds in GRF's x-direction [m/s] corresponding to `height_table`.
        wind_speed_y_table (list of floats): Wind speeds in GRF's y-direction [m/s] corresponding to `height_table`.

    """
    def __init__(self):
        super().__init__(None)
        self.h_ref = 100.
        self.height_table = [50., 75., 100., 150., 200., 300., 400., 500.]
        self.wind_speed_x_table = [6.51, 7.33, 7.99, 9.06, 9.91, 11.06, 11.60, 11.70]
        self.wind_speed_y_table = [0.28, 0.16, 0., -0.39, -0.85, -1.94, -3.06, -4.04]

    def calculate(self, height, altitude_ground=0.):
        altitude = height + altitude_ground
        self.calculate_wind(height)
        self.calculate_density(altitude)

    def calculate_wind(self, height):
        # Linear interpolation is used to determine the wind speed components between points along the height.
        v_x = np.interp(height, self.height_table, self.wind_speed_x_table)
        v_y = np.interp(height, self.height_table, self.wind_speed_y_table)
        if height <= 0. or height > self.height_table[-1]:
            raise OperationalLimitViolation("Invalid height is given: {:.1f}.".format(height))

        # The absolute wind speed and direction follow from the 2 wind speed components.
        self.wind_speed = np.sqrt(v_x**2 + v_y**2)
        self.downwind_direction = np.arctan2(v_y, v_x)
        return self.wind_speed

    def plot_wind_profile(self):
        """Plot the wind speed versus the height above ground."""
        plt.plot(self.wind_speed_x_table, self.height_table, label="x-component")
        plt.plot(self.wind_speed_y_table, self.height_table, label="y-component")
        plt.xlabel('Wind speed [m/s]')
        plt.ylabel('Height [m]')
        plt.ylim([0., 500.])
        plt.legend()
        plt.grid(True)


class SysPropsFixedAeroCoeffs:
    """Base system properties class - setting the properties of the airborne components. For this class, the aerodynamic
    characteristics are assumed constant. Only the tether mass is varying with the tether length.

    Attributes:
        kite_projected_area (float): Projected area of the kite [m^2] - not to be confused with flat area.
        kite_mass (float): Point mass of the kite [kg] - including KCU.
        tether_density (float): Material density of the tether [kg/m^3].
        tether_diameter (float): Diameter of the tether [m].
        tether_length (float): Airborne tether length [m].
        tether_mass (float): Airborne tether mass [kg].
        aerodynamic_force_coefficient (float): Resultant aerodynamic force coefficient of kite and tether
            combination [-].
        lift_to_drag (float): Lift-to-drag ratio of kite and tether combination [-].

    """
    def __init__(self, kite_projected_area, kite_mass, tether_density, tether_diameter, aerodynamic_force_coefficient,
                 lift_to_drag):
        """
        Args:
            kite_projected_area (float): Value for `kite_projected_area` attribute.
            kite_mass (float): Value for `kite_mass` attribute.
            tether_density (float): Value for `tether_density` attribute.
            tether_diameter (float): Value for `tether_diameter` attribute.
            aerodynamic_force_coefficient (float): Value for `aerodynamic_force_coefficient` attribute.
            lift_to_drag (float): Value for `lift_to_drag` attribute.

        """
        # Kite properties.
        self.kite_projected_area = kite_projected_area
        self.kite_mass = kite_mass

        # Tether properties.
        self.tether_density = tether_density
        self.tether_diameter = tether_diameter

        # Calculated properties of (airborne) tether.
        self.tether_length = None
        self.tether_mass = None

        # Aerodynamic characteristics of kite and tether combination.
        self.aerodynamic_force_coefficient = aerodynamic_force_coefficient
        self.lift_to_drag = lift_to_drag

    def update(self, tether_length):  #, kite_powered):
        """Update the system properties for the given tether length.

        Args:
            tether_length (float): Updated airborne tether length [m].
            kite_powered (bool): Switch between powered and de-powered state of the kite.

        """
        self.tether_length = tether_length
        self.calculate_tether_mass()

    def calculate_tether_mass(self):
        """Calculate the tether mass."""
        self.tether_mass = self.tether_density * 0.25 * np.pi * self.tether_diameter ** 2 * self.tether_length


class SystemProperties(SysPropsFixedAeroCoeffs):
    """System properties class introducing binary aerodynamic characteristics: a powered and de-powered state of the
    kite. Inherits from `SysPropsFixedAeroCoeffs`.

    Attributes:
        kite_projected_area (float): Projected area of the kite [m^2] - not to be confused with flat area.
        kite_mass (float): Point mass of the kite [kg] - including KCU.
        tether_density (float): Material density of the tether [kg/m^3].
        tether_diameter (float): Diameter of the tether [m].
        kite_lift_coefficient_powered (float): Lift coefficient of kite in powered state [-].
        kite_drag_coefficient_powered (float): Drag coefficient of kite in powered state [-].
        kite_lift_coefficient_depowered (float): Lift coefficient of kite in de-powered state [-].
        kite_drag_coefficient_depowered (float): Drag coefficient of kite in de-powered state [-].
        tether_drag_coefficient (float): Drag coefficient of tether [-].
        reeling_speed_min_limit (float): Minimum reeling speed [m/s]
        reeling_speed_max_limit (float): Maximum reeling speed [m/s]
        tether_force_min_limit (float): Minimum tether force [N]
        tether_force_max_limit (float): Maximum tether force [N]
        tether_length (float): Airborne tether length [m].
        tether_mass (float): Airborne tether mass [kg].
        aerodynamic_force_coefficient (float): Resultant aerodynamic force coefficient of kite and tether
            combination [-].
        lift_to_drag (float): Lift-to-drag ratio of kite and tether combination [-].

    """
    def __init__(self, props):
        """
        Args:
            props (dict): System properties collected in a dictionary.

        """
        # Kite properties.
        self.kite_projected_area = 16.7                         # [m^2]
        self.kite_mass = 20.                                    # [kg]

        # Tether properties.
        self.tether_density = 724.                              # [kg/m^3]
        self.tether_diameter = 0.004                            # [m]
        self.total_tether_length = 350                          # [m]

        # Aerodynamic coefficients of kite and tether.
        self.kite_lift_coefficient_powered = .8                 # [-]
        self.kite_drag_coefficient_powered = .2                 # [-]
        self.kite_lift_coefficient_depowered = .34              # [-]
        self.kite_drag_coefficient_depowered = .15              # [-]
        self.tether_drag_coefficient = 1.1                      # [-]

        # Relevant operational limits.
        self.reeling_speed_min_limit = 0.                       # [m/s]
        self.reeling_speed_max_limit = 8.                       # [m/s]
        self.tether_force_min_limit = 1200.                     # [N]
        self.tether_force_max_limit = 3200.                     # [N]
        self.avg_elevation_min_limit = 20*np.pi/180             # [rad]
        self.avg_elevation_max_limit = 60*np.pi/180             # [rad]
        self.rel_elevation_min_limit = 4*np.pi/180              # [rad]
        self.rel_elevation_max_limit = 10*np.pi/180             # [rad]
        self.max_azimuth_min_limit = 10*np.pi/180               # [rad]
        self.max_azimuth_max_limit =  20*np.pi/180              # [rad]
        self.tether_stroke_min_limit = 50                       # [m]
        self.tether_stroke_max_limit = 150                      # [m] 
        self.min_tether_length_min_limit = 80                   # [m]
        self.min_tether_length_max_limit = 200                  # [m]        

        # Procedure to set attributes using input dictionary.
        for key, val in props.items():
            if hasattr(self, key):
                self.__setattr__(key, val)
            else:
                print("Unexpected property provided: {}.".format(key))

        # Calculated properties of (airborne) tether.
        self.tether_length = None  # [m]
        self.tether_mass = None  # [kg]

        # Calculated aerodynamic characteristics of kite and tether combination.
        self.aerodynamic_force_coefficient = None  # [-]
        self.lift_to_drag = None  # [-]

    def calculate_tether_mass(self):
        self.tether_mass = self.tether_density * 0.25 * np.pi * self.tether_diameter ** 2 * self.tether_length

    def calculate_aerodynamic_properties(self, kite_powered):
        """Calculate the the aerodynamic characteristics of kite and tether combination.

        Args:
            kite_powered (bool): Use powered aerodynamic characteristics of the kite if True.

        """
        d = self.tether_diameter
        s = self.kite_projected_area
        le = self.tether_length

        if kite_powered:
            kite_lift_coefficient = self.kite_lift_coefficient_powered
            kite_drag_coefficient = self.kite_drag_coefficient_powered
        else:
            kite_lift_coefficient = self.kite_lift_coefficient_depowered
            kite_drag_coefficient = self.kite_drag_coefficient_depowered
        c_l = kite_lift_coefficient
        c_d = kite_drag_coefficient + .25*d*le/s*self.tether_drag_coefficient

        self.aerodynamic_force_coefficient = np.sqrt(c_l**2 + c_d**2)
        self.lift_to_drag = c_l/c_d

    def update(self, tether_length, kite_powered=True):
        self.tether_length = tether_length
        self.calculate_tether_mass()
        self.calculate_aerodynamic_properties(kite_powered)


class SysPropsAeroCurves(SysPropsFixedAeroCoeffs):
    def __init__(self, props):
        """
        Args:
            props (dict): System properties collected in a dictionary.

        """
        # Kite properties.
        self.kite_projected_area = 16.7                         # [m^2]
        self.kite_mass = 20.                                    # [kg]

        # Tether properties.
        self.tether_density = 724.                              # [kg/m^3]
        self.tether_diameter = 0.004                            # [m]
        self.total_tether_length = 350                          # [m]

        # Difference between powered and depowered state.
        self.pitch_powered = 5 * np.pi/180.                     # [rad]
        self.pitch_depowered = -5 * np.pi/180.                  # [rad]

        # Aerodynamic coefficients of kite and tether.    
        self.angles_of_attack_curve = np.linspace(0, 25, 26) * np.pi/180.
        self.kite_lift_coefficients_curve_parameters = np.array([0.1, 2.5, 10*np.pi/180., 8*np.pi/180.])*1.15
        self.kite_drag_coefficients_curve_parameters = np.array([0.1108, 1.3822, -1.384])/2
        self.tether_drag_coefficient = 1.1  # [-]

        # Relevant operational limits.
        self.reeling_speed_min_limit = 0.                       # [m/s]
        self.reeling_speed_max_limit = 8.                       # [m/s]
        self.tether_force_min_limit = 1200.                     # [N]
        self.tether_force_max_limit = 3200.                     # [N]
        self.avg_elevation_min_limit = 20*np.pi/180             # [rad]
        self.avg_elevation_max_limit = 60*np.pi/180             # [rad]
        self.rel_elevation_min_limit = 4*np.pi/180              # [rad]
        self.rel_elevation_max_limit = 10*np.pi/180             # [rad]
        self.max_azimuth_min_limit = 10*np.pi/180               # [rad]
        self.max_azimuth_max_limit =  20*np.pi/180              # [rad]
        self.tether_stroke_min_limit = 50                       # [m]
        self.tether_stroke_max_limit = 150                      # [m] 
        self.min_tether_length_min_limit = 80                   # [m]
        self.min_tether_length_max_limit = 200                  # [m]
        

        # Procedure to set attributes using input dictionary.
        for key, val in props.items():
            if hasattr(self, key):
                self.__setattr__(key, val)
            else:
                print("Unexpected property provided: {}.".format(key))

        # Calculated properties of (airborne) tether.
        self.tether_length = None  # [m]
        self.tether_mass = None  # [kg]

        # Calculated aerodynamic characteristics of kite and tether combination.
        self.aerodynamic_force_coefficient = None  # [-]
        self.lift_to_drag = None  # [-]
        self.pitch = None  # [rad]

    def calculate_tether_mass(self):
        self.tether_mass = self.tether_density * 0.25 * np.pi * self.tether_diameter ** 2 * self.tether_length

    def calculate_aerodynamic_properties(self, alpha):
        """Calculate the the aerodynamic characteristics of kite and tether combination.

        Args:
            alpha (float): Angle of attack [rad].

        """
        d = self.tether_diameter
        s = self.kite_projected_area
        le = self.tether_length

        def lift_curve(a):
            coeffs_part1 = self.kite_lift_coefficients_curve_parameters[:2]
            alpha_switch = self.kite_lift_coefficients_curve_parameters[2]
            d_alpha_peak = self.kite_lift_coefficients_curve_parameters[3]

            c22 = -coeffs_part1[1]/(2*d_alpha_peak)
            c20 = coeffs_part1[0]+coeffs_part1[1]*alpha_switch-c22*d_alpha_peak**2
            coeffs_part2 = [c20, 0, c22]

            if a < self.kite_lift_coefficients_curve_parameters[2]:
                return np.array([1, alpha]).dot(coeffs_part1)
            else:
                x = a - alpha_switch - d_alpha_peak
                return np.array([1, x, x**2]).dot(coeffs_part2)

        kite_lift_coefficient = lift_curve(alpha)
        kite_drag_coefficient = np.array([1, alpha, alpha**2]).dot(self.kite_drag_coefficients_curve_parameters)
        
        c_l = kite_lift_coefficient
        c_d_tether = .25*d*le/s*self.tether_drag_coefficient
        c_d = kite_drag_coefficient + c_d_tether

        self.aerodynamic_force_coefficient = np.sqrt(c_l**2 + c_d**2)
        self.lift_to_drag = c_l/c_d
        
    def update(self, tether_length, kite_powered=True):
        self.tether_length = tether_length
        self.calculate_tether_mass()
        if kite_powered:
            self.pitch = self.pitch_powered
        else:
            self.pitch = self.pitch_depowered


class KitePosition:
    """Position of the point particle representing the kite. In case this class is used to specify the end criteria of a
    phase, the attributes are allowed to be None's.

    Attributes:
        straight_tether_length (float or None): Radius of point particle w.r.t. origin [m].
        azimuth_angle (float or None): Azimuth angle of point particle w.r.t. GRF's x-axis [rad].
        elevation_angle (float or None): Angle of point particle w.r.t. GRF's x,y-plane [rad] (= pi/2 - polar angle).

    """
    def __init__(self, straight_tether_length=None, azimuth_angle=None, elevation_angle=None):
        """
        Args:
            straight_tether_length (float, optional): Value for `straight_tether_length` attribute.
            azimuth_angle (float, optional): Value for `azimuth_angle` attribute.
            elevation_angle (float, optional): Value for `elevation_angle` attribute.

        """
        # Spherical coordinates of point particle in ground reference frame.
        self.straight_tether_length = straight_tether_length
        self.azimuth_angle = azimuth_angle  # Note that the azimuth angle is not given w.r.t. the wind velocity per se -
        # as is typically done in literature. The wind direction can vary over the height.
        self.elevation_angle = elevation_angle


class KiteKinematics(KitePosition):
    """Basic kinematic properties. Inherits from `KitePosition`. Expanding the latter with the kite course angle and
    the position in cartesian coordinates.

    Attributes:
        course_angle (float): Direction of kite's velocity in tangential plane [rad].
        x (float): Longitudinal position in ground reference frame [m].
        y (float): Lateral position in ground reference frame [m].
        z (float): Up-position in ground reference frame [m].

    """
    def __init__(self, straight_tether_length, azimuth_angle, elevation_angle, course_angle):
        """
        Args:
            straight_tether_length (float): Value for `straight_tether_length` attribute.
            azimuth_angle (float): Value for `azimuth_angle` attribute.
            elevation_angle (float): Value for `elevation_angle` attribute.
            course_angle (float): Value for `course_angle` attribute.

        """
        super().__init__(straight_tether_length, azimuth_angle, elevation_angle)

        # Velocity properties of point particle.
        self.course_angle = course_angle

        # Cartesian coordinates of point particle in ground reference frame.
        self.x = None
        self.y = None
        self.z = None

        # Calculate position in cartesian coordinates.
        self.update()

    def update(self):
        """Update the cartesian coordinates, which follow from the spherical coordinates."""
        self.x = np.cos(self.elevation_angle)*np.cos(self.azimuth_angle)*self.straight_tether_length
        self.y = np.cos(self.elevation_angle)*np.sin(self.azimuth_angle)*self.straight_tether_length
        self.z = np.sin(self.elevation_angle)*self.straight_tether_length


class SteadyState:
    """Given the system properties, control settings, and wind velocity and kinematics of the kite; a kinematic ratio
    might exist for which the kite is in a steady state. A procedure is provided for finding this steady state. Is
    separated from KiteKinematics such that the steady state can be easily evaluated for different kinematics.

    Attributes:
        control_settings (tuple): Tuple containing the controlled parameter and the setpoint. The controlled parameter
            should be either: 'tether_force_ground', 'tether_force_kite', 'reeling_factor', or 'reeling_speed'.
        reeling_factor (float): Ratio of the reeling speed and the wind speed [-].
        kinematic_ratio (float): Ratio of the apparent wind velocity components [-].
        tangential_speed_factor (float): Ratio of the tangential kite speed and the wind speed [-].
        wind_speed
        apparent_wind_speed (float): Apparent wind speed experienced by the kite [m/s].
        heading
        inflow_angle
        angle_of_attack (float): Angle of attack seen by the kite [rad].
        lift_to_drag
        aerodynamic_force (float): Resultant aerodynamic force acting on the point particle [N].
        tether_force_kite (float): Tether force acting on the point particle [N].
        tether_force_ground (float): Tether force at the ground [N].
        power_ground (float): Power at the ground [W].
        kite_speed
        kite_tangential_speed
        reeling_speed (float): Reeling speed [m/s].
        elevation_rate (float): Elevation rate of the point particle [rad/s].
        azimuth_rate (float): Azimuth rate of the point particle [rad/s].
        lift_to_drag_error (float): Error between calculated and actual lift-to-drag ratio [-].
        n_iterations (int): Number of iterations used in iterative procedure.
        n_iterations_aoa
        converged (bool): Flag indicating if the convergence criteria is met.
        error_message (str): Error message in case an error has occurred.
        error_code (int): Error code in case an error has occurred.
        force_n_iterations (int): Force the iterative procedure to use a desired number of iterations.
        max_iterations (int): Maximum number of iterations before stopping the iterative procedure.
        enable_steady_state_errors (bool): Raising the exception if True.
        convergence_tolerance (float): Metric declaring convergence: normalized lift-to-drag error [-].
        tether_force_max_limit_violated (bool): Flag indicating if the maximum tether force limit is violated at
            the kite.
        tether_force_min_limit_violated (bool): Flag indicating if the minimum tether force limit is violated at
            the kite.
        (to be removed) tether_force_limit_violation (float): Tether force minimum/maximum limit violation [N] at the kite.

    """
    def __init__(self, iterative_procedure_config={}):
        """
        Args:
            iterative_procedure_config (dict): Iterative procedure settings collected in a dictionary.

        """
        # Control settings: control parameter and setpoint_value.
        self.control_settings = ('tether_force_ground', None)

        # Calculated operational parameters.
        self.reeling_factor = None
        self.kinematic_ratio = None
        self.tangential_speed_factor = None

        # Flow conditions at the kite.
        self.wind_speed = None
        self.apparent_wind_speed = None
        self.heading = None
        self.inflow_angle = None
        self.angle_of_attack = None
        self.lift_to_drag = None

        # Calculated forces and power.
        self.aerodynamic_force = None
        self.tether_force_kite = None
        self.tether_force_ground = None
        self.power_ground = None

        # Calculated velocity of the kite.
        self.kite_speed = None
        self.kite_tangential_speed = None
        self.reeling_speed = None
        self.elevation_rate = None
        self.azimuth_rate = None

        # Iterative procedure state.
        self.lift_to_drag_error = np.inf
        self.n_iterations = None
        self.n_iterations_aoa = None
        self.converged = False
        self.error_message = None
        self.error_code = -1

        # Iterative procedure settings.
        self.force_n_iterations = iterative_procedure_config.get('force_n_iterations', None)
        self.max_iterations = iterative_procedure_config.get('max_iterations', 250)
        self.enable_steady_state_errors = iterative_procedure_config.get('enable_steady_state_errors', True)
        self.convergence_tolerance = iterative_procedure_config.get('convergence_tolerance', 1e-6)

        # Monitoring parameters for tether force limit violation.
        self.tether_force_max_limit_violated = False
        self.tether_force_min_limit_violated = False
        # self.tether_force_limit_violation = 0

    def process_error(self, error_message, error_code=0, print_message=True):
        """Processing of steady state errors.

        Args:
            error_message (str): Description of error.
            error_code (int, optional): Identifier for error.
            print_message (bool, optional): Prints error message to screen if True.

        Raises:
            SteadyStateError: If steady state errors are enabled.

        """
        if print_message:
            print(error_message)
        if self.error_message is None:  # If no error has occurred earlier.
            self.error_message = error_message
            self.error_code = error_code
            if self.enable_steady_state_errors:
                raise SteadyStateError(error_message, error_code)

    def find_state(self, system_properties, environment_state, basic_kinematics, print_details=False):
        """Iterative procedure for finding the kinematic ratio yielding the steady state of the kite.

        Args:
            system_properties (`SysPropsFixedAeroCoeffs` or child): Collection of system properties.
            environment_state (`Environment` or child): Specification of environment.
            basic_kinematics (`KiteKinematics`): Basic kinematic properties required for finding the steady state.
            print_details (bool, optional): Prints procedure details to screen if True.

        """
        self.lift_to_drag_error, self.n_iterations, self.converged = np.inf, None, False
        self.error_message, self.error_code = None, None

        # System description.
        s = system_properties.kite_projected_area
        m = system_properties.kite_mass
        m_tether = system_properties.tether_mass

        # Position of point particle in wind reference frame.
        # Vectors are expressed in the kite reference frame with axes e_r, e_theta, and e_phi.
        phi = basic_kinematics.azimuth_angle - environment_state.downwind_direction  # Convert from ground reference frame to
        # wind reference frame.
        theta = np.pi / 2 - basic_kinematics.elevation_angle
        chi = basic_kinematics.course_angle
        r = basic_kinematics.straight_tether_length

        # Environmental state.
        v_wind = environment_state.wind_speed
        rho = environment_state.air_density
        g = environment_state.GRAVITATIONAL_ACCELERATION

        q = .5*rho*v_wind**2
        g_vector = np.array([-np.cos(theta)*g, np.sin(theta)*g, 0])

        a = np.cos(theta) * np.cos(phi) * np.cos(chi) - np.sin(phi) * np.sin(chi)
        b = np.sin(theta) * np.cos(phi)

        # Pre-iteration calculations: implications of operational setpoints on invariant forces.
        # If a tether force is used as setpoint - reeling factor is updated each iteration. The evaluated forces are
        # expressed as experienced by the kite.
        # If the reeling factor/speed is used as setpoint - f_aero is updated each iteration.
        if self.control_settings[0] == 'tether_force_kite':
            f_tether_kite = self.control_settings[1]  # Force controlled at kite.

            f_tether_theta = .5 * np.sin(theta) * m_tether * g
            try:
                f_tether_r = -np.sqrt(f_tether_kite**2 - f_tether_theta**2)
            except ValueError:
                self.process_error("Tether force setpoint is too small.", 1, print_details)
                f_tether_r = 0

            f_tether_vector = np.array([f_tether_r, f_tether_theta, 0])

            f_aero_vector = -f_tether_vector - m * g_vector
            f_aero = np.linalg.norm(f_aero_vector)
        elif self.control_settings[0] == 'tether_force_ground':
            f_tether_ground = self.control_settings[1]  # Force controlled at ground.
            f_tether_theta = .5 * np.sin(theta) * m_tether * g
            try:
                f_tether_r_ground = np.sqrt(f_tether_ground**2 - f_tether_theta**2)
            except FloatingPointError:
                f_tether_r_ground = 0.
            f_tether_r = -(f_tether_r_ground + np.cos(theta) * m_tether * g)
            f_tether_vector = np.array([f_tether_r, f_tether_theta, 0])

            f_aero_vector = -f_tether_vector - m * g_vector
            f_aero = np.linalg.norm(f_aero_vector)
        else:
            if self.control_settings[0] == 'reeling_factor':  # Reeling factor controlled.
                rf = self.control_settings[1]
            elif self.control_settings[0] == 'reeling_speed':  # Reeling speed controlled.
                rf = self.control_settings[1]/v_wind
            else:
                raise ValueError("Invalid control setting.")

            if np.sin(theta) * np.cos(phi) < rf:
                error_message = "Reeling factor of {} is not feasible.".format(rf)
                if np.sin(theta) < 0.:
                    error_message += " Elevation angle is larger than 90 degrees."
                    self.process_error(error_message, 7, print_details)
                else:
                    self.process_error(error_message, 2, print_details)

            f_aero_theta = -(.5*m_tether + m)*g*np.sin(theta)  # tangential aerodynamic force

        # Iterative procedure to determine the angle of attack.
        if system_properties.__class__.__name__ == "SysPropsAeroCurves":
            update_aero_coefficients = True
            alpha = 15*np.pi/180.  # Initial assumption for angle of attack.
            system_properties.calculate_aerodynamic_properties(alpha)
        else:
            update_aero_coefficients = False

        self.n_iterations_aoa = 0
        # fraction_d_alpha = 1.  #
        while True:
            # Aerodynamics of kite.
            c_r = system_properties.aerodynamic_force_coefficient
            lift_to_drag = system_properties.lift_to_drag

            # Parameters used for loop condition.
            kappa = lift_to_drag  # Initial assumption for kinematic ratio (massless solution).
            self.n_iterations = 0  # Counter for number of iterations.

            # Iterative procedure to determine true kinematic ratio.
            while True:
                if 'tether_force' in self.control_settings[0]:  # Updating reeling factor.
                    rf = np.sin(theta) * np.cos(phi) - np.sqrt(f_aero / (q*s*c_r*(1+kappa**2)))
                else:  # Updating aerodynamic force.
                    f_aero = c_r*(1+kappa**2)*(np.sin(theta)*np.cos(phi)-rf)**2*q*s  # Magnitude of aerodynamic force.

                    try:
                        f_aero_r = np.sqrt(f_aero**2 - f_aero_theta**2)  # Radial aerodynamic force.
                    except (ValueError, FloatingPointError):
                        error_message = "No feasible solution found for radial aerodynamic force " \
                                        "after {} iterations - aerodynamic force is too small to keep " \
                                        "the kite in the air.".format(self.n_iterations)
                        self.process_error(error_message, 3, print_details)
                        f_aero_r = 0.

                    f_aero_vector = np.array([f_aero_r, f_aero_theta, 0.])

                # Updating tangential velocity factor.
                try:
                    lambda_ = a + np.sqrt(a**2+b**2-1+kappa**2*(b-rf)**2)
                except (ValueError, FloatingPointError):
                    error_message = "No feasible solution found for tangential velocity factor " \
                                    "after {} iterations.".format(self.n_iterations)
                    self.process_error(error_message, 4, print_details)
                    lambda_ = a

                # Updating the apparent wind speed.
                v_app = (np.sin(theta) * np.cos(phi) - rf) * np.sqrt(1 + kappa ** 2) * v_wind
                v_app_vector = np.array([
                    (np.sin(theta) * np.cos(phi) - rf) * v_wind,
                    (np.cos(theta) * np.cos(phi) - lambda_ * np.cos(chi)) * v_wind,
                    (-np.sin(phi) - lambda_ * np.sin(chi)) * v_wind,
                ])

                if v_app < 1e-6:
                    self.process_error("Unrealistic apparent wind speed.", 7, print_details)
                else:
                    # Evaluate the convergence of the calculated to the actual lift-to-drag ratio.
                    drag = np.dot(f_aero_vector, v_app_vector)/v_app
                    try:
                        lift_to_drag_calc = np.sqrt((f_aero/drag)**2-1)
                        kappa *= np.sqrt(lift_to_drag/lift_to_drag_calc)
                    except (ValueError, FloatingPointError):
                        error_message = "No feasible solution for found for calculated lift-to-drag " \
                                        "after {} iterations.".format(self.n_iterations)
                        self.process_error(error_message, 5, print_details)

                if kappa < 1e-6:
                    self.process_error("Unrealistic kappa.", 6, print_details)

                if self.error_message is not None:
                    kappa = None
                    break

                self.lift_to_drag_error = lift_to_drag-lift_to_drag_calc
                eps = abs(self.lift_to_drag_error)/lift_to_drag

                # Check loop conditions.
                self.n_iterations += 1

                if self.force_n_iterations is not None and self.n_iterations == self.force_n_iterations:
                    break
                elif eps < self.convergence_tolerance:
                    self.converged = True
                    break

                if self.max_iterations is not None and self.n_iterations == self.max_iterations:
                    error_message = "Maximum of {} iterations reached before convergence.".format(self.n_iterations)
                    self.process_error(error_message, 6, print_details)
                    break

            # Determine inflow angle with respect to tangential plane.
            try:
                inflow_angle = np.arcsin(v_app_vector[0]/v_app)  # Assuming wing is parallel to the unit sphere.
            except FloatingPointError:
                inflow_angle = 0.

            self.n_iterations_aoa += 1

            if update_aero_coefficients:
                alpha_new = inflow_angle + system_properties.pitch
                print('Angle of attack: ', np.rad2deg(alpha_new))
                d_alpha = alpha_new - alpha
                if abs(d_alpha) < .01 * np.pi/180.:
                    self.angle_of_attack = alpha
                    self.lift_to_drag = system_properties.lift_to_drag
                    break
                elif self.n_iterations_aoa == 50: 
                    self.process_error("Angle of attack did not converge.", 9, print_details)
                else:
                    # fraction_d_alpha -= .01
                    alpha = alpha + d_alpha*.85  #*fraction_d_alpha
                    system_properties.calculate_aerodynamic_properties(alpha)
            else:
                break

        if lambda_ < 0.:
            self.process_error("Solution converged to an unrealistic lambda.", 8, print_details)

        if print_details and self.error_message is None:
            print("Calculated lift-to-drag matches its expected value after {} iterations".format(self.n_iterations))

        # Forces from the free body diagram of tether, note that the tether forces as experienced by the kite switch
        # sign.
        f_tether_vector = f_aero_vector + m*g_vector
        f_tether = np.linalg.norm(f_tether_vector)

        f_tether_r_ground = -(f_tether_vector[0] - np.cos(theta)*m_tether*g)
        f_tether_ground = np.sqrt(f_tether_r_ground**2 + f_tether_vector[1]**2)

        # Calculating mechanical power of system.
        reeling_speed = v_wind*rf
        # # Imposing p = 0 results in failure of the unit test
        # if self.error_code is None:
        p = f_tether_ground*reeling_speed
        # else:
        #     p = 0.

        self.reeling_factor = rf
        self.kinematic_ratio = kappa
        self.tangential_speed_factor = lambda_
        self.kite_tangential_speed = lambda_ * v_wind
        self.wind_speed = v_wind
        self.apparent_wind_speed = v_app
        self.heading = np.arctan2(-v_app_vector[2], -v_app_vector[1])
        self.inflow_angle = inflow_angle
        self.aerodynamic_force = f_aero
        self.tether_force_kite = f_tether
        self.tether_force_ground = f_tether_ground
        self.power_ground = p

        # Kite velocity in spherical coordinates, see eq. 2.58-2.60 AWE book.
        self.kite_speed = np.sqrt(reeling_speed**2 + (lambda_*v_wind)**2)
        self.reeling_speed = reeling_speed
        try:
            self.elevation_rate = - v_wind * lambda_ / r * np.cos(chi)
        except (ZeroDivisionError, FloatingPointError):
            self.elevation_rate = 0.
        try:
            self.azimuth_rate = v_wind * lambda_ / r * np.sin(chi) / np.sin(theta)
        except (ZeroDivisionError, FloatingPointError):
            self.azimuth_rate = 0.

        # Update monitoring parameters for tether force violations.
        if 'tether_force' not in self.control_settings[0]:
            min_force = getattr(system_properties, 'tether_force_min_limit', None)
            max_force = getattr(system_properties, 'tether_force_max_limit', None)
            if max_force is not None and self.tether_force_ground > max_force:
                self.tether_force_max_limit_violated = True
                self.tether_force_min_limit_violated = False
                # self.tether_force_limit_violation = self.tether_force_ground - max_force
            elif min_force is not None and self.tether_force_ground < min_force:
                self.tether_force_max_limit_violated = False
                self.tether_force_min_limit_violated = True
                # self.tether_force_limit_violation = min_force - self.tether_force_ground


class TimeSeries:
    """A solution to the quasi-steady motion simulation of the kite. The distance covered by the point particle is
    solved as a transition through steady states using the finite difference method.

    Attributes:
        time (list): Points in time for which the states are solved.
        kinematics (list): Time series of `KiteKinematics` objects.
        steady_states (list): Time series of `SteadyState` objects.
        system_properties (`SystemProperties`): Collection of system properties.
        environment_state (`Environment` or child): Specification of environment.
        steady_state_config (dict): Iterative procedure settings for finding the steady state.
        energy (float): Energy produced in the evaluated time interval [J].
        average_power (float): Time average of the produced power [W].
        duration (float): Length of evaluated time interval [s].
        
    """
    def __init__(self):
        # Result lists with time and states.
        self.time = []
        self.kinematics = []
        self.steady_states = []
        self.n_time_points = None

        # Side conditions.
        self.system_properties = None
        self.environment_state = None
        self.steady_state_config = None

        # Performance properties of the time series.
        self.energy = None
        self.average_power = None
        self.duration = None

    def time_plot(self, plot_parameters, y_labels=None, y_scaling=None, plot_markers=None, fig_num=None, plot_kwargs={}):
        """Generic plotting method for making a time plot of `KiteKinematics` and `SteadyState` attributes.

        Args:
            plot_parameters (tuple): Sequence of `KiteKinematics` or `SteadyState` attributes.
            y_labels (tuple, optional): Y-axis labels corresponding to `plot_parameters`.
            y_scaling (tuple, optional): Scaling factors corresponding to `plot_parameters`.

        """
        data_sources = (self.kinematics, self.steady_states)
        source_labels = ('kin', 'ss')

        plot_traces(self.time, data_sources, source_labels, plot_parameters, y_labels, y_scaling, plot_markers=plot_markers, fig_num=fig_num, plot_kwargs=plot_kwargs)

    def trajectory_plot(self, fig_num=None, plot_kwargs={'linestyle': ':'}, steady_state_markers=True):
        """Plot of the downwind versus vertical position of the kite.

        Args:
            fig_num (int, optional): Number of figure used for the plot, if None a new figure is created.
            plot_kwargs (dict, optional): Line plot keyword arguments.
            steady_state_markers (bool, optional): Use the steady state results to mark non-converged adn erroneous
                points if True.

        """
        if fig_num != -1:
            plt.figure(fig_num)
        ax = plt.gca()
        # Plot x vs. z of trajectory.
        x_traj = [kp.x for kp in self.kinematics]
        z_traj = [kp.z for kp in self.kinematics]
        plt.plot(x_traj, z_traj, **plot_kwargs)

        markers_plotted = False
        if steady_state_markers:
            # Plot all points for which the steady state did not converge.
            x_not_converged = [x for x, ss in zip_el(x_traj, self.steady_states) if not ss.converged]
            if x_not_converged:
                z_not_converged = [z for z, ss in zip_el(z_traj, self.steady_states) if not ss.converged]
                plt.plot(x_not_converged, z_not_converged, 'kx', label='not converged')
                markers_plotted = True

            # Plot all points for which the steady state error occurred.
            x_ss_error = [x for x, ss in zip_el(x_traj, self.steady_states) if ss.error_message is not None]
            if x_ss_error:
                z_ss_error = [z for z, ss in zip_el(z_traj, self.steady_states) if ss.error_message is not None]
                plt.plot(x_ss_error, z_ss_error, 'rs', label='ss error', markerfacecolor='None')
                ss_error_code = [ss.error_code for ss in self.steady_states if ss.error_code is not None]
                for x, z, ec in zip(x_ss_error, z_ss_error, ss_error_code):
                    plt.plot(x+5, z, marker='${}$'.format(ec), mec='k')  #, alpha=1, ms=7)
                markers_plotted = True

            # Plot all points for which the force limits were violated.
            x_max_limit = [x for x, ss in zip_el(x_traj, self.steady_states) if ss.tether_force_max_limit_violated]
            z_max_limit = [z for z, ss in zip_el(z_traj, self.steady_states) if ss.tether_force_max_limit_violated]
            plt.plot(x_max_limit, z_max_limit, 'ro', label='max force violated', markerfacecolor='None', markersize=10)
            x_min_limit = [x for x, ss in zip_el(x_traj, self.steady_states) if ss.tether_force_min_limit_violated]
            z_min_limit = [z for z, ss in zip_el(z_traj, self.steady_states) if ss.tether_force_min_limit_violated]
            plt.plot(x_min_limit, z_min_limit, 'go', label='min force violated', markerfacecolor='None')
            if x_max_limit or x_min_limit:
                markers_plotted = True

        plt.xlabel('x [m]')
        plt.ylabel('z [m]')

        # if ax.get_xlim()[0] > 0.:
        #     plt.xlim([0., None])
        # plt.ylim([0., None])
        plt.grid(True)
        plt.gca().set_aspect('equal')
        if markers_plotted:
            plt.legend()

    def trajectory_plot3d(self, fig_num=None, animation=True, plot_kwargs={'linestyle': '-'}, gradient_color=None,
                          plot_point_type=None):
        """Animation of the 3D trajectory of the kite.

        Args:
            fig_num (int, optional): Number of figure used for the plot, if None a new figure is created.
            animation (bool, optional): Make animation of the plot by changing the view angle.
            plot_kwargs (dict, optional): Line plot keyword arguments.
            plot_point_type (int, optional): If not None, only plot points for which the phase identifier corresponds to
                the given integer.

        """
        from mpl_toolkits.mplot3d import Axes3D
        from mpl_toolkits.mplot3d.art3d import Line3DCollection
        from matplotlib.colors import ListedColormap
        from itertools import cycle

        def get_3d_axis(fig):
            for ax in fig.axes:
                if hasattr(ax, 'get_proj'):  # 3D axes have this method
                    return ax
            return fig.add_subplot(111, projection='3d')  # create if none exists
        fig = plt.figure(fig_num)
        ax = get_3d_axis(fig)

        if plot_point_type is not None:
            point_types = getattr(self, 'phase_id', np.zeros(self.n_time_points))
            x_traj, y_traj, z_traj = zip(*[(kp.x, kp.y, kp.z) for kp, pt in
                                           zip(self.kinematics, point_types) if pt == plot_point_type])
        else:
            x_traj, y_traj, z_traj = zip(*[(kp.x, kp.y, kp.z) for kp in self.kinematics])

        if gradient_color is not None:
            vals = gradient_color[1]
            vals_range = (vals.min(), vals.max())
            points = np.array([x_traj, y_traj, z_traj]).T.reshape(-1, 1, 3)
            segments = np.concatenate([points[:-1], points[1:]], axis=1)

            if gradient_color[0] in ['Phase id [-]', 'Pattern id [-]']:
                cmap = plt.get_cmap('Dark2', vals_range[1]+1-vals_range[0])
                norm = plt.Normalize(vals_range[0]-.5, vals_range[1]+.5)
                ticks = np.arange(vals_range[0], vals_range[1]+1.)
            # elif gradient_color[0] == 'Power [kW]':
            else:
                cmap_basis = plt.get_cmap('coolwarm')

                if vals_range[0] < 0. < vals_range[1]:
                    positive_fraction = vals_range[1]/(vals_range[1]-vals_range[0])
                    clrs_negative_values = cmap_basis(np.linspace(0., .5, int(256*(1-positive_fraction))))
                    clrs_positive_values = cmap_basis(np.linspace(.5, 1., int(256*positive_fraction)))
                    cmap = ListedColormap(np.vstack((clrs_negative_values, clrs_positive_values)))
                elif vals_range[0] >= 0.:
                    clrs = cmap_basis(np.linspace(.5+vals_range[0]/vals_range[1], 1., 256))
                    cmap = ListedColormap(clrs)
                else:
                    clrs = cmap_basis(np.linspace(0., .5-vals_range[1]/vals_range[0], 256))
                    cmap = ListedColormap(clrs)
                norm = None
                ticks = None
            lc = Line3DCollection(segments, cmap=cmap, norm=norm)
            lc.set_array(vals)
            lc.set_linewidth(2)
            ax.add_collection3d(lc)
            cbar = fig.colorbar(lc, ax=ax, shrink=.4, aspect=10., pad=0., ticks=ticks)
            cbar.set_label(gradient_color[0])
        else:
            plt.plot(x_traj, y_traj, z_traj, **plot_kwargs)

        ax.set_xlabel('x [m]')
        ax.set_ylabel('y [m]')
        ax.set_zlabel('z [m]')
        plt.grid(True)

        if animation:
            # Rotate the axes and update plot.
            for angle in cycle(range(0, 360)):
                ax.view_init(30, angle)
                plt.draw()
                plt.pause(.05)
                if ax != plt.gca():  # Stop loop after closing figure.
                    break
        else:
            ax.view_init(41, 50)


class Phase(TimeSeries):
    """The solution to the quasi-steady motion simulation conform a particular control strategy. Inherits from
    `TimeSeries`.

    Attributes:
        time_step (float): Step between consecutive time points for which the kite's motion is solved, last time step
            may deviate [s].
        control_settings (tuple): Tuple containing the controlled parameter and the setpoint. The controlled parameter
            should be either: 'tether_force_ground', 'tether_force_kite', 'reeling_factor', or 'reeling_speed'.
        impose_operational_limits (bool): Specifies whether to automatically switch the control settings when they lead
            to violating the operational limits.
        kite_powered (bool): Use powered aerodynamic characteristics of the kite if True.
        follow_wind (bool): Specifies whether kite is 'aligned' with the wind. Controlled azimuth angle is expressed
            w.r.t. wind reference frame if True, or ground reference frame if False.
        kinematics_start (`KiteKinematics`): Kinematics of kite at start of phase.
        position_end (`KitePosition`): Kite position criteria for ending the phase.
        timer (float): Time spent in phase [s] - updated after calculating a new time point.
        n_time_points (int): Counter for the number of time points.
        min_reeling_speed (float): Minimum speed that has occurred in the phase [m/s].
        max_reeling_speed (float): Maximum speed that has occurred in the phase [m/s].
        min_tether_force (float): Minimum tether force at ground that has occurred in the phase [N].
        max_tether_force (float): Maximum tether force at ground that has occurred in the phase [N].
        enable_limit_violation_error (bool): Flag specifying whether to raise an error when the reeling
            speed or tether force limit is violated.
        max_time_points (int): Number of time points for which the simulation is terminated.
        average_reeling_factor (float): Time average of the reeling factor [-].
        average_reeling_speed (float): Time average of the reeling speed [m/s].
        average_tether_force_ground (float): Time average of the tether force at the ground station [N].
        path_length (float): Distance covered in the evaluated time interval [m].
        path_length_effective (float): Distance between the first and last position [m].
        reeling_tether_length (float): Tether length that is reeled out [m].

    """
    def __init__(self, phase_settings, impose_operational_limits=True): 
        """
        Args:
            phase_settings (tuple): Value for `control_settings` attribute.
            impose_operational_limits (bool, optional): Value for `impose_operational_limits` attribute.

        """
        super().__init__()
        # Simulation setting.
        self.time_step = phase_settings.get('time_step', 1.)

        # Control settings.
        self.control_settings = phase_settings['control']
        # Pattern settings
        self.liss_pattern_settings = phase_settings.get('pattern', None)
        self.impose_operational_limits = impose_operational_limits
        self.kite_powered = True
        self.follow_wind = False

        # Start and stop conditions of phase.
        self.kinematics_start = None
        self.position_end = None

        # Monitoring parameters.
        self.timer = None
        self.n_time_points = 0
        self.min_reeling_speed = np.inf
        self.max_reeling_speed = -np.inf
        self.min_tether_force = np.inf  # Forces at ground station.
        self.max_tether_force = 0

        # Monitoring settings.
        self.enable_limit_violation_error = True
        self.max_time_points = 5000

        # Operational properties of the phase.
        self.average_reeling_factor = None
        self.average_reeling_speed = None
        self.average_tether_force_ground = None
        self.path_length = None
        self.path_length_effective = None
        self.reeling_tether_length = None

    def run_simulation(self, system_properties, environment_state, steady_state_config={}, timer_start=0.):
        """Solve quasi-steady motion using finite-difference method.

        Args:
            system_properties (`SystemProperties`): Collection of system properties.
            environment_state (`Environment` or child): Specification of environment.
            steady_state_config (dict, optional): Iterative procedure settings for finding the steady state.
            timer_start (float, optional): Start point for time trace [s].

        """
        # Empty the result lists.
        self.time, self.kinematics, self.steady_states, self.n_time_points = [], [], [], 0
        self.min_reeling_speed, self.max_reeling_speed = np.inf, -np.inf
        self.system_properties = system_properties
        self.environment_state = environment_state
        self.steady_state_config = steady_state_config

        # Add first time point, kite kinematics, and steady state to corresponding result lists.
        self.timer = timer_start
        environment_state.calculate(self.kinematics_start.z)
        if self.follow_wind:
            self.kinematics_start.azimuth_angle += environment_state.downwind_direction
            self.kinematics_start.update()
        steady_state_start = self.determine_new_steady_state(self.kinematics_start)
        self.time.append(self.timer)
        self.kinematics.append(self.kinematics_start)
        self.steady_states.append(steady_state_start)

        # Monitor stopping criteria in case of infinite loop.
        end_phase = False
        while not end_phase:
            end_phase, new_kinematics = self.determine_new_kinematics(self.kinematics[-1], self.steady_states[-1])
            environment_state.calculate(new_kinematics.z)
            if self.follow_wind:
                new_kinematics.azimuth_angle += environment_state.downwind_direction
                new_kinematics.update()

            # Add new time, kinematics, and steady state to corresponding result lists.
            new_steady_state = self.determine_new_steady_state(new_kinematics)
            self.time.append(self.timer)
            self.kinematics.append(new_kinematics)
            self.steady_states.append(new_steady_state)

            self.n_time_points += 1

            if self.max_time_points is not None and self.n_time_points == self.max_time_points:
                error_message = "Maximum of {} iterations reached in phase for {} setpoint: {} and " \
                                "end criteria: {}.".format(self.max_time_points, self.control_settings[0],
                                                           self.control_settings[1], self.position_end.__dict__)
                raise PhaseError(error_message, 1)

        # Processing resulting steady states to determine the phase performance.
        self.energy = np.trapz([ss.power_ground for ss in self.steady_states], self.time)
        self.duration = self.timer - timer_start
        if self.duration > 0:
            self.average_power = self.energy / self.duration
            self.calc_operational_properties()
        else:
            self.average_power = 0

    def calc_operational_properties(self):
        """Calculate the operational properties of the phase."""
        # Calculate time averages.
        self.average_reeling_factor = np.trapz([ss.reeling_factor for ss in self.steady_states],
                                               self.time) / self.duration
        self.average_reeling_speed = np.trapz([ss.reeling_speed for ss in self.steady_states],
                                              self.time) / self.duration
        self.average_tether_force_ground = np.trapz([ss.tether_force_ground for ss in self.steady_states],
                                                    self.time) / self.duration

        # Calculate the length properties of the path covered by the kite.
        self.path_length = 0
        for kp0, kp1 in zip(self.kinematics[:-1], self.kinematics[1:]):
            self.path_length += np.sqrt((kp1.x - kp0.x)**2 + (kp1.y - kp0.y)**2 + (kp1.z - kp0.z)**2)

        kp0, kp1 = self.kinematics[0], self.kinematics[-1]
        self.path_length_effective = np.sqrt((kp1.x - kp0.x)**2 + (kp1.y - kp0.y)**2 + (kp1.z - kp0.z)**2)
        self.reeling_tether_length = kp1.straight_tether_length - kp0.straight_tether_length

    def determine_new_kinematics(self, last_kinematics, last_steady_state):
        """Determine new kinematics based on kinematics and steady state of previous time point. Moreover, evaluate if
        phase end criteria are met. Placeholder method for child classes.

        Args:
            last_kinematics (`KiteKinematics`): Kinematics object of previous time point.
            last_steady_state (`SteadyState`): Steady state of previous time point.

        Returns:
            bool: Flag indicating meeting phase ending criteria.
            `KiteKinematics`: Kinematic state of the kite for the new time point.

        """
        pass

    def determine_new_steady_state(self, kinematics):
        """Determine new steady state based on new kinematics and updated system properties and environment state.

        Args:
            kinematics (`KiteKinematics`): Kinematics object of current time point.

        Returns:
            `SteadyState`: Steady state of current time point.

        """
        # Update system properties, environment state is already up-to-date.
        sys_props = self.system_properties
        env_state = self.environment_state
        sys_props.update(kinematics.straight_tether_length, self.kite_powered)

        # Instantiate new steady state using the primary control setting.
        new_state = SteadyState(self.steady_state_config)
        new_state.control_settings = self.control_settings[:2]

        # Find steady state.
        temporary_suppress_steady_state_errors = False
        if self.impose_operational_limits:
            if new_state.enable_steady_state_errors:
                temporary_suppress_steady_state_errors = True
                new_state.enable_steady_state_errors = False
        new_state.find_state(sys_props, env_state, kinematics)
        if temporary_suppress_steady_state_errors:
            new_state.enable_steady_state_errors = True

        # Operational limits.
        if 'tether_force' not in self.control_settings[0] and len(self.control_settings) == 4:
            min_force = self.control_settings[2]
            max_force = self.control_settings[3]
        else:
            min_force = sys_props.tether_force_min_limit
            max_force = sys_props.tether_force_max_limit
        max_speed = sys_props.reeling_speed_max_limit
        min_speed = sys_props.reeling_speed_min_limit
        assert max_speed > 0 and min_speed >= 0, "Reeling speed limits should be positive."

        # When operational limits are imposed, evaluate if the primary control setting yield limit violations.
        if self.impose_operational_limits:
            if 'tether_force' not in self.control_settings[0]:  # If speed controlled.
                # Check if the tether force limits are violated. If so, use the force limit as controlled parameter.
                if max_force is not None and new_state.tether_force_ground > max_force:
                    new_state.control_settings = ('tether_force_ground', max_force)
                    new_state.find_state(sys_props, env_state, kinematics)
                elif (min_force is not None and new_state.tether_force_ground < min_force) or \
                        (self.__class__.__name__ == "RetractionPhase" and new_state.error_code == 7):
                    new_state.control_settings = ('tether_force_ground', min_force)
                    new_state.find_state(sys_props, env_state, kinematics)
                elif new_state.error_message is not None and temporary_suppress_steady_state_errors:
                    raise SteadyStateError(new_state.error_message, new_state.error_code)
            #TODO: find way to improve lower check
            elif self.__class__.__name__ != "TransitionPhase":  # ["TractionPhase", "TractionPhasePattern", "TractionPhaseHybrid", "EvaluatePattern", "RetractionPhase"]:  # If force controlled.
                setpoint_speed = None

                if max_speed is not None and abs(new_state.reeling_speed) > max_speed:
                    if self.__class__.__name__ == "RetractionPhase":
                        setpoint_speed = -max_speed
                    else:
                        setpoint_speed = max_speed
                elif min_speed is not None and abs(new_state.reeling_speed) < min_speed:
                    if self.__class__.__name__ == "RetractionPhase":
                        setpoint_speed = -min_speed
                    else:
                        setpoint_speed = min_speed

                if setpoint_speed is not None:
                    new_state = SteadyState(self.steady_state_config)
                    new_state.control_settings = ('reeling_speed', setpoint_speed)
                    new_state.find_state(sys_props, env_state, kinematics)
                elif new_state.error_message is not None and temporary_suppress_steady_state_errors:
                    raise SteadyStateError(new_state.error_message, new_state.error_code)

        # Update the monitoring parameters.
        if new_state.converged:
            if new_state.reeling_speed > self.max_reeling_speed:
                self.max_reeling_speed = new_state.reeling_speed
            if new_state.reeling_speed < self.min_reeling_speed:
                self.min_reeling_speed = new_state.reeling_speed
            if new_state.tether_force_ground > self.max_tether_force:
                self.max_tether_force = new_state.tether_force_ground
            if new_state.tether_force_ground < self.min_tether_force:
                self.min_tether_force = new_state.tether_force_ground

        # Check for limit violations.
        if self.enable_limit_violation_error:
            error_message = None
            if max_speed is not None and abs(new_state.reeling_speed) > max_speed + 1e-3:
                error_message = "The reeling speed: {:.1f} m/s is exceeding the {:.1f} m/s " \
                                "maximum limit.".format(new_state.reeling_speed, max_speed)
                error_code = 1
            elif min_speed is not None and abs(new_state.reeling_speed) < min_speed - 1e-3:
                error_message = "The reeling speed: {:.1f} m/s is smaller than the {:.1f} m/s " \
                                "minimum limit.".format(new_state.reeling_speed, min_speed)
                error_code = 2
            elif max_force is not None and new_state.tether_force_ground > max_force + 1e-3:
                error_message = "The tether force: {:.1f} N is exceeding the {:.1f} N " \
                                "maximum limit.".format(new_state.tether_force_ground, max_force)
                error_code = 3
            elif min_force is not None and new_state.tether_force_ground < min_force - 1e-3:
                error_message = "The tether force: {:.1f} N is smaller than the {:.1f} N " \
                                "minimum limit.".format(new_state.tether_force_ground, min_force)
                error_code = 4
            if error_message:
                raise OperationalLimitViolation(error_message, error_code)

        return new_state


class RetractionPhase(Phase):
    """The solution to the quasi-steady motion simulation conform the idealized trajectory assumption for the retraction
    phase. Inherits from `Phase`.

    Attributes:
        AZIMUTH_ANGLE (float): Constant azimuth angle [rad] of representative flight state.
        COURSE_ANGLE (float): Constant course angle [rad] of representative flight state.
        tether_length_start (float): Tether length [m] used for initial state.
        tether_length_end (float): Tether length [m] used for phase ending criteria.
        elevation_angle_start (float): Elevation angle [rad] used for initial state.
        fix_tether_length (bool): Tether length stays constant despite the reel-in speed, if True. Should only be set to
            True when abusing this class for the unrealistic simulation to determine the steady reel-in elevation angle.

    """
    # General kinematics assumptions of representative flight state for the retraction phase.
    AZIMUTH_ANGLE = 0.
    COURSE_ANGLE = np.pi

    def __init__(self, phase_settings={'control': ('tether_force_ground', 1200.)}, impose_operational_limits=True):
        """
        Args:
            phase_settings (tuple, optional): Setting parent's `control_settings` attribute.
            impose_operational_limits (bool, optional): Setting parent's `impose_operational_limits` attribute.

        """
        super().__init__(phase_settings, impose_operational_limits)

        # Binary kite aerodynamic state.
        self.kite_powered = False

        # Properties of initial state and final position.
        self.tether_length_start = 385.
        self.tether_length_end = 240.
        self.elevation_angle_start = 30.*np.pi/180.

        self.fix_tether_length = False  # Should be False for realistic simulation.

    def finalize_start_and_end_kite_obj(self):
        """Finalize the initial state and ending criteria before running the simulation, respectively `kinematics_start`
        and `position_end`."""
        self.kinematics_start = KiteKinematics(self.tether_length_start, self.AZIMUTH_ANGLE,
                                               self.elevation_angle_start, self.COURSE_ANGLE)
        self.position_end = KitePosition(straight_tether_length=self.tether_length_end)

    def determine_new_kinematics(self, last_kinematics, last_steady_state):
        """Determine kinematic state of the kite for the new time point based on the previous kinematic and steady state
        properties. For the retraction phase, the tether length and elevation angle are updated.

        Args:
            last_kinematics (`KiteKinematics`): Kinematics object of previous time point.
            last_steady_state (`SteadyState`): Steady state of previous time point.

        Returns:
            bool: Flag indicating meeting phase ending criteria.
            `KiteKinematics`: Kinematic state of the kite for the new time point.

        """
        kin = copy(last_kinematics)

        # Determine the difference in tether length and elevation angle for regular time step.
        if not self.fix_tether_length:
            d_tether_length = last_steady_state.reeling_speed*self.time_step
        else:
            d_tether_length = 0.
        d_elevation = last_steady_state.elevation_rate*self.time_step
        if d_elevation < 1e-4 and d_tether_length > 0.:
            raise PhaseError("Reeling out at constant elevation angle during reel-in phase.", 3)

        # Check if target tether length is not exceeded next iteration.
        if kin.straight_tether_length + d_tether_length > self.position_end.straight_tether_length:
            # Set timer and kite kinematics for next iteration.
            self.timer += self.time_step
            kin.straight_tether_length += d_tether_length
            kin.elevation_angle += d_elevation
            kin.update()
            end_phase = False
        else:
            # Determine the time needed for reaching the target tether length.
            d_tether_length_remaining = self.position_end.straight_tether_length - kin.straight_tether_length
            reduced_time_step = d_tether_length_remaining/last_steady_state.reeling_speed

            # Set final timer and kite kinematics.
            self.timer += reduced_time_step
            kin.straight_tether_length += d_tether_length_remaining
            kin.elevation_angle += last_steady_state.elevation_rate*reduced_time_step
            kin.update()
            end_phase = True
        return end_phase, kin


class RetractionPhaseElevationStop(RetractionPhase):
    def __init__(self, phase_settings={'control': ('tether_force_ground', 1200.)}, impose_operational_limits=True):
        """
        Args:
            phase_settings (tuple, optional): Setting parent's `control_settings` attribute.
            impose_operational_limits (bool, optional): Setting parent's `impose_operational_limits` attribute.

        """
        super().__init__(phase_settings, impose_operational_limits)

        # Binary kite aerodynamic state.
        self.kite_powered = False

        # Properties of initial state and final position.
        self.tether_length_start = 385.
        self.elevation_angle_start = 30.*np.pi/180.
        self.elevation_angle_end = 60.*np.pi/180.

        self.fix_tether_length = False  # Should be False for realistic simulation.

    def finalize_start_and_end_kite_obj(self):
        """Finalize the initial state and ending criteria before running the simulation, respectively `kinematics_start`
        and `position_end`."""
        self.kinematics_start = KiteKinematics(self.tether_length_start, self.AZIMUTH_ANGLE,
                                               self.elevation_angle_start, self.COURSE_ANGLE)
        self.position_end = KitePosition(elevation_angle=self.elevation_angle_end)

    def determine_new_kinematics(self, last_kinematics, last_steady_state):
        """Determine kinematic state of the kite for the new time point based on the previous kinematic and steady state
        properties. For the retraction phase, the tether length and elevation angle are updated.

        Args:
            last_kinematics (`KiteKinematics`): Kinematics object of previous time point.
            last_steady_state (`SteadyState`): Steady state of previous time point.

        Returns:
            bool: Flag indicating meeting phase ending criteria.
            `KiteKinematics`: Kinematic state of the kite for the new time point.

        """
        kin = copy(last_kinematics)

        # Determine the difference in tether length and elevation angle for regular time step.
        if not self.fix_tether_length:
            d_tether_length = last_steady_state.reeling_speed*self.time_step
        else:
            d_tether_length = 0.
        d_elevation = last_steady_state.elevation_rate*self.time_step
        if d_elevation < 1e-4 and d_tether_length > 0.:
            raise PhaseError("Reeling out at constant elevation angle during reel-in phase.", 3)

        # Check if target tether length is not exceeded next iteration.
        if kin.elevation_angle + d_elevation < self.position_end.elevation_angle:
            # Set timer and kite kinematics for next iteration.
            self.timer += self.time_step
            kin.straight_tether_length += d_tether_length
            kin.elevation_angle += d_elevation
            kin.update()
            end_phase = False
        else:
            d_elevation_remaining = self.position_end.elevation_angle - kin.elevation_angle
            reduced_time_step = d_elevation_remaining/last_steady_state.elevation_rate

            # Set final timer and kite kinematics.
            self.timer += reduced_time_step
            kin.elevation_angle += d_elevation_remaining
            kin.straight_tether_length += last_steady_state.reeling_speed*reduced_time_step
            kin.update()
            end_phase = True
        return end_phase, kin


class TransitionPhase(Phase):
    """The solution to the quasi-steady motion simulation conform the idealized trajectory assumption for the transition
    phase. Inherits from `Phase`.

    Attributes:
        AZIMUTH_ANGLE (float): Constant azimuth angle [rad] of representative flight state.
        COURSE_ANGLE (float): Constant course angle [rad] of representative flight state.
        tether_length_start (float): Tether length [m] used for initial state.
        elevation_angle_start (float): Elevation angle [rad] used for initial state.
        elevation_angle_end (float): Elevation angle [rad] used for phase ending criteria.

    """
    # General kinematics assumptions of representative flight state for the transition phase.
    AZIMUTH_ANGLE = 0.
    COURSE_ANGLE = 0.

    def __init__(self, phase_settings={'control': ('reeling_factor', 0.)}, impose_operational_limits=True):
        """
        Args:
            phase_settings (tuple, optional): Setting parent's `control_settings` attribute.
            impose_operational_limits (bool, optional): Setting parent's `impose_operational_limits` attribute.

        """
        super().__init__(phase_settings, impose_operational_limits)

        # Binary kite aerodynamic state.
        #TODO: kite powered or not?
        self.kite_powered = False

        # Properties of initial state and final position.
        self.tether_length_start = 240.
        self.elevation_angle_start = 80.*np.pi/180.
        self.elevation_angle_end = 25.*np.pi/180.

    def finalize_start_and_end_kite_obj(self):
        """Finalize the initial state and ending criteria before running the simulation, respectively `kinematics_start`
        and `position_end`."""
        self.kinematics_start = KiteKinematics(self.tether_length_start, self.AZIMUTH_ANGLE,
                                               self.elevation_angle_start, self.COURSE_ANGLE)
        self.position_end = KitePosition(elevation_angle=self.elevation_angle_end)

    def determine_new_kinematics(self, last_kinematics, last_steady_state):
        """Determine kinematic state of the kite for the new time point based on the previous kinematic and steady state
        properties. For the transition phase, the tether length and elevation angle are updated.

        Args:
            last_kinematics (`KiteKinematics`): Kinematics object of previous time point.
            last_steady_state (`SteadyState`): Steady state of previous time point.

        Returns:
            bool: Flag indicating meeting phase ending criteria.
            `KiteKinematics`: Kinematic state of the kite for the new time point.

        """
        kin = copy(last_kinematics)

        # Determine the difference in tether length and elevation angle for regular time step.
        d_tether_length = last_steady_state.reeling_speed*self.time_step
        d_elevation = last_steady_state.elevation_rate*self.time_step

        # Check if target elevation angle is not exceeded next iteration.
        if kin.elevation_angle + d_elevation > self.position_end.elevation_angle:
            # Set timer and kite kinematics for next iteration.
            self.timer += self.time_step
            kin.straight_tether_length += d_tether_length
            kin.elevation_angle += d_elevation
            kin.update()
            end_phase = False
        else:
            # Determine the time needed for reaching the target elevation angle.
            d_elevation_remaining = self.position_end.elevation_angle - kin.elevation_angle
            reduced_time_step = d_elevation_remaining/last_steady_state.elevation_rate

            # Set final timer and kite kinematics.
            self.timer += reduced_time_step
            # if len(self.time) == 1 and reduced_time_step < 1e-6:
            #     raise PhaseError("Negative reduced time step detected.")
            kin.straight_tether_length += last_steady_state.reeling_speed*reduced_time_step
            kin.elevation_angle += d_elevation_remaining
            kin.update()
            end_phase = True
        return end_phase, kin


class TractionConstantElevation:
    def __init__(self, elevation_angle):
        self.elevation_angle = elevation_angle

    def calculate(self, tether_length):
        """Calculate the elevation angle as function of the tether length.

        Returns:
            float: Elevation angle [rad].

        """
        return self.elevation_angle


class TractionVariableElevation(TractionConstantElevation):
    def __init__(self, tether_length0, tether_length1, elevation_angle0, elevation_angle1):
        # Calculating the difference between elevation angle start and the path inclination angle.
        # Applying the cosine rule.
        self.elevation_angle0 = elevation_angle0
        self.a = tether_length0
        self.b = tether_length1
        gamma = elevation_angle0 - elevation_angle1
        c = np.sqrt(self.a**2 + self.b**2 - 2*self.a*self.b*np.cos(gamma))
        # Applying the sine rule.
        if gamma > 0.:
            beta = np.pi - np.arcsin(self.b*np.sin(gamma)/c)
            # Difference between elevation angle start and the path inclination angle.
            self.delta_path_angle = np.pi - beta
        else:
            beta = np.pi + np.arcsin(self.b*np.sin(gamma)/c)
            # Difference between elevation angle start and the path inclination angle.
            self.delta_path_angle = -np.pi + beta

    def calculate(self, tether_length):
        """Calculate the elevation angle as function of the tether length.

        Returns:
            float: Elevation angle [rad].

        """
        # Applying the sine rule.
        b = tether_length
        beta = np.pi - abs(self.delta_path_angle)
        alpha = np.arcsin(self.a*np.sin(beta)/b)

        gamma = np.pi - beta - alpha

        if self.delta_path_angle > 0.:
            elevation_angle = self.elevation_angle0 - gamma
        else:
            elevation_angle = self.elevation_angle0 + gamma
        return elevation_angle


class TractionPhase(Phase):
    """The solution to the quasi-steady motion simulation conform the idealized trajectory assumption for the traction
    phase. Inherits from `Phase`.

    Attributes:
        azimuth_angle (float): Constant azimuth angle [rad] of representative flight state.
        course_angle (float): Constant course angle [rad] of representative flight state.
        tether_length_start (float): Tether length [m] used for initial state.
        tether_length_end (float): Tether length [m] used for phase ending criteria.
        elevation_angle_start_aim (float): Elevation angle [rad] used for initial state.
        elevation_angle_end (float): Elevation angle [rad] at end of the phase.

    """
    def __init__(self, phase_settings={'control': ('reeling_factor', .37)}, impose_operational_limits=True):
        """
        Args:
            phase_settings (tuple, optional): Setting parent's `control_settings` attribute.
            impose_operational_limits (bool, optional): Setting parent's `impose_operational_limits` attribute.

        """
        super().__init__(phase_settings, impose_operational_limits)

        # Binary kite aerodynamic state.
        self.kite_powered = True

        # Kinematics assumptions of representative flight state for the traction phase.
        self.azimuth_angle = phase_settings.get('azimuth_angle', 10. * np.pi / 180.)
        #TODO: Kitepower uses 90 degree course angle, which makes a significant difference. Validation with experiments
        # should show what value is sensible.
        self.course_angle = phase_settings.get('course_angle', 110. * np.pi / 180.)

        # Properties of initial state and final position.
        self.tether_length_start = 240.
        self.tether_length_end = 385.
        self.elevation_angle = TractionConstantElevation(25. * np.pi / 180.)

    def finalize_start_and_end_kite_obj(self):
        """Finalize the initial state and ending criteria before running the simulation, respectively `kinematics_start`
        and `position_end`. Furthermore, calculating `delta_path_angle`."""
        elevation_angle_start = self.elevation_angle.calculate(self.tether_length_start)

        self.kinematics_start = KiteKinematics(self.tether_length_start, self.azimuth_angle,
                                               elevation_angle_start, self.course_angle)
        self.position_end = KitePosition(straight_tether_length=self.tether_length_end)

    def determine_new_kinematics(self, last_kinematics, last_steady_state):
        """Determine kinematic state of the kite for the new time point based on the previous kinematic and steady state
        properties. For the traction phase, the tether length is updated. If the elevation angle at the start and end of
        the phase are different, then also the elevation angle is updated.

        Args:
            last_kinematics (`KiteKinematics`): Kinematics object of previous time point.
            last_steady_state (`SteadyState`): Steady state of previous time point.

        Returns:
            bool: Flag indicating meeting phase ending criteria.
            `KiteKinematics`: Kinematic state of the kite for the new time point.

        """
        kin = copy(last_kinematics)

        # Determine the difference in tether length for regular time step.
        d_tether_length = last_steady_state.reeling_speed * self.time_step

        if d_tether_length < 0.:
            raise PhaseError("Reeling in during reel-out phase.", 2)
        elif last_steady_state.reeling_speed < 1e-6:
            raise PhaseError("Reeling speed too low.")

        # Check if target tether length is not exceeded next iteration.
        if kin.straight_tether_length + d_tether_length < self.position_end.straight_tether_length:
            # Set timer and kite kinematics for next iteration.
            self.timer += self.time_step

            kin.straight_tether_length += d_tether_length
            kin.elevation_angle = self.elevation_angle.calculate(kin.straight_tether_length)
            kin.update()
            end_phase = False
        else:
            # Determine the time needed for reaching the target tether length.
            d_tether_length_remaining = self.position_end.straight_tether_length - kin.straight_tether_length
            reduced_time_step = d_tether_length_remaining / last_steady_state.reeling_speed

            # Set final timer and kite kinematics.
            self.timer += reduced_time_step
            kin.straight_tether_length += d_tether_length_remaining
            kin.elevation_angle = self.elevation_angle.calculate(kin.straight_tether_length)
            kin.update()
            end_phase = True
        return end_phase, kin


class TractionPhaseHybrid(TractionPhase):
    # Estimates how many crosswind patterns can be flown within the traction phase.
    def __init__(self, phase_settings={'control': ('reeling_factor', .37)}, impose_operational_limits=True):
        super().__init__(phase_settings, impose_operational_limits)
        self.tether_length_start_aim = self.tether_length_start

        # State of kite along the cross-wind pattern.
        self.n_crosswind_patterns = 0.

    def run_simulation(self, system_properties, environment_state, steady_state_config={}, timer_start=0., n_patterns=6):
        # TODO: check what n_patterns needs to be
        super().run_simulation(system_properties, environment_state, steady_state_config, timer_start)

        tether_lengths = np.linspace(self.tether_length_start_aim, self.tether_length_end, n_patterns)
        pattern_durations = []
        reeling_speeds = []
        for le in tether_lengths:
            elev = self.elevation_angle.calculate(le)
            kin = KiteKinematics(le, self.azimuth_angle, elev, self.course_angle)
            environment_state.calculate(kin.z)
            rs = self.determine_new_steady_state(kin).reeling_speed
            pattern_settings = {
                'tether_length': le,
                'elevation_angle_ref': elev,
                'control': self.control_settings,
                'pattern': self.liss_pattern_settings,
                'time_step': .5,                
            }
            pattern = EvaluatePattern(pattern_settings)
            pattern.enable_limit_violation_error = False
            pattern_duration = pattern.calc_performance_along_pattern(system_properties, environment_state,
                                                                              steady_state_config=steady_state_config)
            pattern_durations.append(pattern_duration)
            reeling_speeds.append(rs)

        avg_pattern_duration = np.mean(pattern_durations)
        phase_duration_aim = (self.tether_length_end - self.tether_length_start_aim)/np.mean(reeling_speeds)
        self.n_crosswind_patterns = phase_duration_aim/avg_pattern_duration


class LissajousPattern():
    def __init__(self, settings):
        # Lissajous curve properties for figure 8.
<<<<<<< HEAD
        self.elevation_max = settings['rel_elevation_angle']#4 * np.pi / 180  # [rad] sets max (relative) elevation angle: positive value -> flying up
        # at edges
        self.azimuth_max = settings['azimuth_angle']#15 * np.pi / 180  # [rad] sets max azimuth angle
=======
        self.elevation_max = settings['rel_elevation_angle'] # [rad] sets max (relative) elevation angle: positive value -> flying up
        # at edges
        self.azimuth_max = settings['azimuth_angle'] # [rad] sets max azimuth angle
>>>>>>> ff836e30

        # Calculated property.
        self.curve_length_unit_sphere = self.calc_curve_length_unit_sphere()

    def get_properties_along_curve(self, s):
        # Elevation and azimuth as function of normalized arc length.
        theta = self.elevation_max * np.sin(4 * np.pi * s)  # [rad]
        phi = self.azimuth_max * np.sin(2 * np.pi * s)  # [rad]
        # Derivatives wrt normalized arc length.
        dtheta_ds = 4 * np.pi * self.elevation_max * np.cos(4 * np.pi * s)  # [-]
        dphi_ds = 2 * np.pi * self.azimuth_max * np.cos(2 * np.pi * s)  # [-]

        chi = np.arctan2(dphi_ds, -dtheta_ds)

        return theta, phi, chi, dtheta_ds, dphi_ds

    def calc_curve_length_unit_sphere(self):
        # Curve length of pattern on unit sphere.
        s_range = np.linspace(0, 1, 101)
        ds = s_range[1]
        curve_length = 0.

        for s in s_range:
            dtheta_ds, dphi_ds = self.get_properties_along_curve(s)[3:]
            curve_length += np.sqrt(dtheta_ds**2 + dphi_ds**2) * ds

        return curve_length


class LookupPattern:
    #TODO: check if different order filtering smoothens the results
    def __init__(self):
        self.lookup_table = pd.read_csv('flight_data/realistic_pattern.csv', sep=";")
        scale_factor = 1.
        self.lookup_table['azimuth'] = scale_factor * self.lookup_table['azimuth']
        self.lookup_table['elevation'] = scale_factor * self.lookup_table['elevation']
        self.lookup_table['length_unit_sphere'] = scale_factor * self.lookup_table['length_unit_sphere']

        # Calculated property.
        self.curve_length_unit_sphere = self.lookup_table['length_unit_sphere'].iloc[-1]

    def get_properties_along_curve(self, s):
        phi = np.interp(s, self.lookup_table['s'], self.lookup_table['azimuth'])
        theta = np.interp(s, self.lookup_table['s'], self.lookup_table['elevation'])

        i = (self.lookup_table['s'] > s).idxmax()
        dphi = self.lookup_table['azimuth'].iloc[i] - self.lookup_table['azimuth'].iloc[i - 1]
        dtheta = self.lookup_table['elevation'].iloc[i] - self.lookup_table['elevation'].iloc[i - 1]
        chi = np.arctan2(dphi, -dtheta)

        return theta, phi, chi


class TractionPhasePattern(Phase):
    def __init__(self, phase_settings={'control': ('reeling_factor', .37), 'pattern': {'azimuth_angle': 10.6 * np.pi / 180, 'rel_elevation_angle': 4 * np.pi / 180}}, impose_operational_limits=True):
        """
        Args:
            phase_settings (tuple, optional): Setting parent's `control_settings` attribute.
            impose_operational_limits (bool, optional): Setting parent's `impose_operational_limits` attribute.

        """
        super().__init__(phase_settings, impose_operational_limits)

        # Binary kite aerodynamic state.
        self.kite_powered = True

        # Properties of initial state and final position.
        self.tether_length_start = 240.
        self.tether_length_end = 385.
        self.elevation_angle = np.deg2rad(50)
        self.azimuth_angle = np.deg2rad(20)               

        # State of kite along the cross-wind pattern.
        self.n_crosswind_patterns = 0.
        self.pattern = LissajousPattern(phase_settings['pattern'])
 
    def finalize_start_and_end_kite_obj(self):
        """Finalize the initial state and ending criteria before running the simulation, respectively `kinematics_start`
        and `position_end`. Furthermore, calculating `delta_path_angle`."""
        elevation_angle_ref = self.elevation_angle.calculate(self.tether_length_start)
        theta, phi, chi = self.pattern.get_properties_along_curve(self.n_crosswind_patterns % 1)[:3]
        self.kinematics_start = KiteKinematics(self.tether_length_start, phi, elevation_angle_ref+theta, chi)
        self.position_end = KitePosition(straight_tether_length=self.tether_length_end)

    def determine_new_kinematics(self, last_kinematics, last_steady_state):
        """Determine kinematic state of the kite for the new time point based on the previous kinematic and steady state
        properties. For the traction phase, the tether length is updated. If the elevation angle at the start and end of
        the phase are different, then also the elevation angle is updated.

        Args:
            last_kinematics (`KiteKinematics`): Kinematics object of previous time point.
            last_steady_state (`SteadyState`): Steady state of previous time point.

        Returns:
            bool: Flag indicating meeting phase ending criteria.
            `KiteKinematics`: Kinematic state of the kite for the new time point.

        """
        kin = copy(last_kinematics)

        # Determine the difference in tether length for regular time step.
        d_tether_length = last_steady_state.reeling_speed * self.time_step

        if d_tether_length < 0.:
            raise PhaseError("Reeling in during reel-out phase.", 2)
        elif last_steady_state.reeling_speed < 1e-6:
            raise PhaseError("Reeling speed too low.")

        # Check if target tether length is not exceeded next iteration.
        if kin.straight_tether_length + d_tether_length < self.position_end.straight_tether_length:
            dt = self.time_step
            end_phase = False
        else:
            # Determine the time needed for reaching the target tether length.
            d_tether_length = self.position_end.straight_tether_length - kin.straight_tether_length
            dt = d_tether_length / last_steady_state.reeling_speed
            end_phase = True

        # Set next timer and kite kinematics.
        self.timer += dt
        kin.straight_tether_length += d_tether_length
        elevation_angle_ref = self.elevation_angle.calculate(kin.straight_tether_length)

        pattern_length = self.pattern.curve_length_unit_sphere * last_kinematics.straight_tether_length
        d_cross_wind_distance = last_steady_state.kite_tangential_speed * self.time_step

        self.n_crosswind_patterns += d_cross_wind_distance / pattern_length
        theta, phi, chi = self.pattern.get_properties_along_curve(self.n_crosswind_patterns % 1)[:3]
        kin.elevation_angle = elevation_angle_ref + theta
        kin.azimuth_angle = phi
        kin.course_angle = chi
        kin.update()

        return end_phase, kin


class EvaluatePattern(Phase):  # Determine performance along cross wind pattern at representative traction point. Has
    # Phase as parent as it uses its determine_new_steady_state method.
    def __init__(self, settings, impose_operational_limits=True):
        # Simulation setting.
        self.time_step = settings.get('time_step', .5)

        # State of kite along the cross-wind pattern.
        self.n_crosswind_patterns = 0.

        # Representative traction state of kite along the cross-wind pattern.
        self.tether_length = settings['tether_length']
        self.elevation_angle_ref = settings['elevation_angle_ref']
        
        # Result lists with time and states.
        self.kinematics = None
        self.steady_states = None
        self.time = None
        self.s = None

        # Side conditions.
        self.system_properties = None
        self.environment_state = None
        self.steady_state_config = None

        # Control settings.
        self.control_settings = settings['control']
        self.liss_pattern_settings = settings['pattern']
        self.impose_operational_limits = impose_operational_limits
        self.kite_powered = True
        self.follow_wind = False

        # Monitoring parameters.
        self.timer = None
        self.min_reeling_speed = np.inf
        self.max_reeling_speed = -np.inf
        self.min_tether_force = np.inf  # Forces at ground station.
        self.max_tether_force = -np.inf

        # Monitoring settings.
        self.enable_limit_violation_error = True
        self.pattern = LissajousPattern(self.liss_pattern_settings)

    def calc_performance_along_pattern(self, system_properties, environment_state, n_points=100, steady_state_config={}, print_details=False):
        self.time, self.kinematics, self.steady_states = [0.], [], []
        self.min_reeling_speed, self.max_reeling_speed = np.inf, -np.inf
        self.s = np.linspace(0, 1, n_points)
        ds = self.s[1]

        self.system_properties = system_properties
        self.environment_state = environment_state
        self.steady_state_config = steady_state_config

        pattern_length = self.pattern.curve_length_unit_sphere * self.tether_length
        cos_phi, cos_theta, cos_chi = [], [], []
        valid_pattern = True
        for s in self.s:
            theta, phi, chi = self.pattern.get_properties_along_curve(s)[:3]

            kin = KiteKinematics(self.tether_length, phi, self.elevation_angle_ref + theta, chi)
            self.kinematics.append(kin)

            # Add first time point, kite kinematics, and steady state to corresponding result lists.
            environment_state.calculate(kin.z)
            if self.follow_wind:
                kin.azimuth_angle += environment_state.downwind_direction
                kin.update()
            ss = self.determine_new_steady_state(kin)
            self.steady_states.append(ss)

            cos_phi.append(np.cos(kin.azimuth_angle))
            cos_theta.append(np.cos(kin.elevation_angle))
            cos_chi.append(np.cos(kin.course_angle))

            if s != self.s[-1]:
                if ss.kite_tangential_speed > 0:
                    dt = ds * pattern_length / ss.kite_tangential_speed
                else:
                    dt = 1e1  # Some optimizations where not converging when setting this value to 1e2.
                    valid_pattern = False
                next_time = self.time[-1] + dt

                self.time.append(next_time)

        # if valid_pattern:
        pattern_duration = self.time[-1]
        # else:
        #     pattern_duration = 1e3

        if print_details:
            print("Pattern duration [s]:", pattern_duration)
            i_end = 0
            flying_down = 0.
            for i, chi in enumerate([90, -90, -90, 90]):
                i_start = i_end
                if i == 3:
                    i_end = n_points
                else:
                    i_end += n_points//4
                course_angles = [kin.course_angle for kin in self.kinematics[i_start:i_end]]
                time_window = self.time[i_start:i_end]
                if i <= 1:
                    course_angles = course_angles[::-1]
                    time_window = time_window[::-1]
                t = np.interp(chi*np.pi/180., course_angles, time_window)
                if i in [1, 3]:
                    flying_down += t - t_last
                t_last = t
            print("Flying down [%]:", flying_down/pattern_duration*100.)
            print("Representative azimuth angle [deg]:", np.arccos(np.trapz(cos_phi, self.time)/pattern_duration)*180./np.pi)
            print("Representative elevation angle [deg]:", np.arccos(np.trapz(cos_theta, self.time)/pattern_duration)*180./np.pi)
            print("Representative course angle [deg]:", np.arccos(np.trapz(cos_chi, self.time)/pattern_duration)*180./np.pi)

        return pattern_duration

    def plot_traces(self, x, plot_parameters, y_labels=None, y_scaling=None):
        """Generic plotting method for making a plot of `KiteKinematics` and `SteadyState` attributes.

        Args:
            plot_parameters (tuple): Sequence of `KiteKinematics` or `SteadyState` attributes.
            y_labels (tuple, optional): Y-axis labels corresponding to `plot_parameters`.
            y_scaling (tuple, optional): Scaling factors corresponding to `plot_parameters`.

        """
        data_sources = (self.kinematics, self.steady_states)
        source_labels = ('kin', 'ss')

        plot_traces(x[0], data_sources, source_labels, plot_parameters, y_labels, y_scaling, x_label=x[1])

    def plot_pattern(self):
        plt.figure()
        plt.plot([kin.azimuth_angle*180./np.pi for kin in self.kinematics],
                 [kin.elevation_angle*180./np.pi for kin in self.kinematics])
        kin = self.kinematics[5]
        plt.plot([kin.azimuth_angle*180./np.pi], [kin.elevation_angle*180./np.pi], 's')


class Cycle(TimeSeries):
    """Combination of phases: `RetractionPhase`, `TransitionPhase`, and `TractionPhase`, which together make a pumping
    cycle. Inherits from `TimeSeries`. The retraction phase is simulated first and the traction phase last. The results
    are however manipulated such that the cycle starts with the traction phase.

    Attributes:
        tether_length_start_retraction (float): Tether length [m] at the start of the retraction phase.
        tether_length_end_retraction (float): Tether length [m] at the end of the retraction phase.
        elevation_angle_traction (float): Elevation angle [rad] of the traction phase.
        retraction_phase (`RetractionPhase`): Retraction phase simulation object.
        transition_phase (`TransitionPhase`): Transition phase simulation object.
        traction_phase (`TractionPhase`): Traction phase simulation object.
        follow_wind (bool): Specifies whether kite is 'aligned' with the wind. Controlled azimuth angle is expressed
            w.r.t. wind reference frame if True, or ground reference frame if False.

    """
    def __init__(self, settings=None, impose_operational_limits=True):
        """
        Args:
            control_settings (dict, optional): Collection of the `control_settings` attributes for the 3 phases.
            impose_operational_limits (bool, optional): Setting `impose_operational_limits` attribute of retraction and
                traction phase.

        """
        super().__init__()
        if settings is None:
            settings = {
                'cycle': {
                    'traction_phase': TractionPhase,
                },
                'retraction': {
                    'control': ('tether_force_ground', 1200),
                },
                'transition': {
                    'control': ('reeling_speed', 0.),
                },
                'traction': {
                    'control': ('reeling_factor', .37),
                },
            }
        cycle_settings = settings.get('cycle', {})

        # Properties of idealized pumping cycle trajectory.
        self.tether_length_start_retraction = cycle_settings.get('tether_length_start_retraction', 385.)
        self.tether_length_end_retraction = cycle_settings.get('tether_length_end_retraction', 240.)
        # Setting the lower attribute imposes the traction phase to start at the given length.
        self.tether_length_start_traction = cycle_settings.get('tether_length_start_traction', None)
        self.elevation_angle_traction = cycle_settings.get('elevation_angle_traction', 25.*np.pi/180.)

        # Initiating phases, allows manipulating its attribute before running the simulation.
        self.retraction_phase = RetractionPhase(settings['retraction'], impose_operational_limits)
        self.transition_phase = TransitionPhase(settings['transition'], True)
        self.traction_phase = cycle_settings.get('traction_phase',
                                                 TractionPhase)(settings['traction'], impose_operational_limits)

        self.follow_wind = cycle_settings.get('follow_wind', False)
        self.include_transition_energy = cycle_settings.get('include_transition_energy', True)

    def run_simulation(self, system_properties, environment_state, steady_state_config={},
                       enable_limit_violation_error=False, print_summary=False):
        """Consecutively run the simulations of the 3 phases.

        Args:
            system_properties (`SystemProperties`): Collection of system properties.
            environment_state (`Environment` or child): Specification of environment.
            steady_state_config (dict, optional): Iterative procedure settings for finding the steady state.
            enable_limit_violation_error (bool, optional): Flag specifying whether to raise an error when the reeling
                speed or tether force limit is violated in retraction and traction phase.
            print_summary (bool, optional): Print cycle performance summary to screen if True.

        Returns:
            str: Phase for which the simulation does not seem to reach end criteria, should be either: 'retraction' or
                'traction'.
            float: Time average of the produced power [W].

        """
        if isinstance(environment_state, list):
            env_retr, env_trans, env_trac = environment_state
        else:
            env_retr, env_trans, env_trac = environment_state, environment_state, environment_state
        error_in_phase = None
        reorder = True

        # Start with running the retraction phase, since its start and stop conditions are predefined.
        retr = self.retraction_phase
        retr.follow_wind = self.follow_wind
        retr.enable_limit_violation_error = enable_limit_violation_error

        # Set start and stop conditions of retraction phase.
        retr.tether_length_start = self.tether_length_start_retraction
        retr.tether_length_end = self.tether_length_end_retraction
        retr.elevation_angle_start = self.elevation_angle_traction
        retr.finalize_start_and_end_kite_obj()

        try:
            retr.run_simulation(system_properties, env_retr, steady_state_config, 0.)
            last_straight_tether_length = retr.kinematics[-1].straight_tether_length
        except PhaseError as e:
            if e.code not in [1, 3]:  # Simulation does not seem to reach end criteria.
                raise
            retr.energy = -1e8
            last_straight_tether_length = self.tether_length_end_retraction
            retr.duration = 100.
            error_in_phase = "retraction"
        last_kinematics = retr.kinematics[-1]
        last_time = retr.time[-1]

        # Second, run the transition phase.
        trans = self.transition_phase
        trans.follow_wind = self.follow_wind
        trans.enable_limit_violation_error = False

        # Set start and stop conditions of transition phase.
        trans.tether_length_start = last_straight_tether_length
        trans.elevation_angle_start = last_kinematics.elevation_angle
        trans.elevation_angle_end = self.elevation_angle_traction
        trans.finalize_start_and_end_kite_obj()

        if reorder:
            timer_start = 0
        else:
            timer_start = last_time
        trans.run_simulation(system_properties, env_trans, steady_state_config, timer_start)
        last_kinematics = trans.kinematics[-1]
        last_time = trans.time[-1]

        # Third, run the traction phase.
        trac = self.traction_phase
        trac.follow_wind = self.follow_wind
        trac.enable_limit_violation_error = enable_limit_violation_error

        # Start and stop conditions of traction phase. Note that the traction phase uses an azimuth angle in contrast to
        # the other phases, which results in jumps of the kite position.
        if trac.__class__.__name__ == "TractionPhaseHybrid":
            trac.tether_length_start_aim = self.tether_length_end_retraction
        trac.elevation_angle = TractionConstantElevation(self.elevation_angle_traction)
        if self.tether_length_start_traction is None:
            trac.tether_length_start = last_kinematics.straight_tether_length
        else:
            trac.tether_length_start = self.tether_length_start_traction
        trac.tether_length_end = self.tether_length_start_retraction
        trac.finalize_start_and_end_kite_obj()

        try:
            trac.run_simulation(system_properties, env_trac, steady_state_config, last_time)
        except PhaseError as e:
            if e.code not in [1, 2]:  # Simulation does not seem to reach end criteria.
                raise
            trac.energy = -1e2
            trac.duration = 1.
            error_in_phase = "traction"
        last_time = trac.time[-1]

        # Resulting time series
        if reorder:
            self.time = trans.time + trac.time + [t + last_time for t in retr.time]
            self.kinematics = trans.kinematics + trac.kinematics + retr.kinematics
            self.steady_states = trans.steady_states + trac.steady_states + retr.steady_states
        else:
            self.time = retr.time + trans.time + trac.time
            self.kinematics = retr.kinematics + trans.kinematics + trac.kinematics
            self.steady_states = retr.steady_states + trans.steady_states + trac.steady_states
        self.energy = trac.energy + retr.energy
        if self.include_transition_energy:
            self.energy += trans.energy
        self.duration = self.time[-1]
        self.average_power = self.energy / self.time[-1]

        self.duty_cycle = trac.duration/self.duration
        try:
            self.pumping_efficiency = self.energy/trac.energy
        except FloatingPointError:
            self.pumping_efficiency = 0.

        if print_summary:
            print("Total cycle: {:.1f} seconds in which {:.0f}J energy produced.".format(self.time[-1], self.energy))
            print("Mean cycle power: {:.1f}W".format(self.average_power))
            print("Retraction power: {:.1f}W".format(retr.average_power))
            print("Transition power: {:.1f}W".format(trans.average_power))
            print("Traction power: {:.1f}W".format(trac.average_power))

        return error_in_phase, self.average_power

    def trajectory_plot3d(self, fig_num=None, plot_kwargs={'color': 'k'}):
        """Plot the 3D pumping cycle trajectory of the kite using the identical named methods of the 3 phase objects.

        Args:
            fig_num (int, optional): Number of figure used for the plot, if None a new figure is created.

        """

        if fig_num is None:
            plt.figure()
        fig_num = plt.gcf().number
        self.retraction_phase.trajectory_plot3d(fig_num=fig_num, animation=False, plot_kwargs=plot_kwargs)
        self.transition_phase.trajectory_plot3d(fig_num=fig_num, animation=False, plot_kwargs=plot_kwargs)
        self.traction_phase.trajectory_plot3d(fig_num=fig_num, animation=False, plot_kwargs=plot_kwargs)


if __name__ == "__main__":
    # Expected performance summary:
    #   Total cycle: 87.4 seconds in which 51903J energy produced.
    #   Mean cycle power: 593.7W
    #   Retraction power: -5326.4W
    #   Transition power: 3832.6W
    #   Traction power: 4285.0W

    # Create environment object.
    env_state = LogProfile()

    # Create system properties object.
    sys_props = {
        'kite_projected_area': 18,  # [m^2]
        'kite_mass': 20,  # [kg]
        'tether_density': 724,  # [kg/m^3]
        'tether_diameter': 0.004,  # [m]
    }
    sys_props = SystemProperties(sys_props)

    # Create pumping cycle simulation object, run simulation, and plot results.
    settings = {
        'cycle': {
            'traction_phase': TractionPhase,
        },
        'retraction': {
            'control': ('tether_force_ground', 1200),
        },
        'transition': {
            'control': ('reeling_speed', 0.),
        },
        'traction': {
            'control': ('reeling_factor', .37),
            'time_step': .05,
        },
    }

    cycle = Cycle(settings)
    cycle.follow_wind = True
    cycle.run_simulation(sys_props, env_state, print_summary=True)
    cycle.time_plot(('reeling_speed', 'power_ground', 'apparent_wind_speed', 'tether_force_ground'),
                    ('Reeling speed [m/s]', 'Power [W]', 'Apparent wind speed [m/s]', 'Tether force [N]'))
    cycle.time_plot(('straight_tether_length', 'elevation_angle', 'azimuth_angle', 'course_angle'),
                    ('Radius [m]', 'Elevation [deg]', 'Azimuth [deg]', 'Course [deg]'),
                    (None, 180./np.pi, 180./np.pi, 180./np.pi))
    cycle.time_plot(('straight_tether_length', 'reeling_speed', 'x', 'y', 'z'),
                    ('r [m]', r'$\dot{\mathrm{r}}$ [m/s]', 'x [m]', 'y [m]', 'z [m]'))
    cycle.trajectory_plot()
    cycle.trajectory_plot3d()
    plt.show()<|MERGE_RESOLUTION|>--- conflicted
+++ resolved
@@ -1912,15 +1912,9 @@
 class LissajousPattern():
     def __init__(self, settings):
         # Lissajous curve properties for figure 8.
-<<<<<<< HEAD
-        self.elevation_max = settings['rel_elevation_angle']#4 * np.pi / 180  # [rad] sets max (relative) elevation angle: positive value -> flying up
-        # at edges
-        self.azimuth_max = settings['azimuth_angle']#15 * np.pi / 180  # [rad] sets max azimuth angle
-=======
         self.elevation_max = settings['rel_elevation_angle'] # [rad] sets max (relative) elevation angle: positive value -> flying up
         # at edges
         self.azimuth_max = settings['azimuth_angle'] # [rad] sets max azimuth angle
->>>>>>> ff836e30
 
         # Calculated property.
         self.curve_length_unit_sphere = self.calc_curve_length_unit_sphere()
